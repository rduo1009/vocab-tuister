name: build
on: workflow_dispatch

defaults:
  run:
    shell: bash

jobs:
  build:
    name: Build project
    runs-on: ${{ matrix.os }}
    strategy:
      matrix:
<<<<<<< HEAD
        os:
          [
            ubuntu-22.04,
            ubuntu-22.04-arm,
            macos-13,
            macos-14,
            windows-2019,
            windows-11-arm,
          ]
        python:
          - 3.13.1
=======
        os: [ubuntu-22.04, ubuntu-22.04-arm, macos-14]
>>>>>>> e6bfce98
      fail-fast: false

    steps:
      - uses: actions/checkout@v4
        with:
          fetch-depth: 0
          submodules: "recursive"

      - name: Verify .python-version file
        run: |
          if [ ! -s .python-version ]; then echo ".python-version is missing or empty" >&2; exit 1; else echo "Found .python-version:"; cat .python-version; fi

      - name: Verify go.mod file
        run: |
          if [ ! -s go.mod ]; then echo "go.mod is missing or empty" >&2; exit 1; else echo "Found go.mod:"; grep '^go ' go.mod; fi

      - uses: actions/setup-python@v5
        with:
          python-version-file: ".python-version"

      - uses: actions/setup-go@v5
        with:
          go-version-file: "go.mod"

      - name: Install deps
        run: |
          python --version
          which python
          python -m pip install --user pipx
          which pipx
          pipx ensurepath
          pipx install poetry poethepoet
          pipx inject poetry "poetry-dynamic-versioning[plugin]"
          which poetry

      - name: Add pipx poetry to PATH for PowerShell
        if: ${{ startsWith(matrix.os, 'windows') }}
        run: |
          $pipxBin = "$env:USERPROFILE\.local\Scripts"
          echo "##[debug]Adding $pipxBin to PATH"
          echo "$pipxBin" | Out-File -Append -Encoding ascii $env:GITHUB_PATH
        shell: pwsh

      - name: Setup project
        if: ${{ !startsWith(matrix.os, 'windows') }}
        run: |
          poetry config virtualenvs.in-project true
          go install ./src/_vendor/mkunion/cmd/mkunion
          go install ./src/_vendor/go-jsonstruct/cmd/gojsonstruct
          echo PATH=$PATH >> $GITHUB_ENV

      - name: Setup project
        if: ${{ matrix.os == 'windows-2019' }}
        run: |
          poetry config virtualenvs.in-project true
          poetry env use "C:\hostedtoolcache\windows\Python\3.13.1\x64\python.exe"
          go install ./src/_vendor/mkunion/cmd/mkunion
          go install ./src/_vendor/go-jsonstruct/cmd/gojsonstruct
          echo PATH=$PATH >> $GITHUB_ENV

      - name: Setup project
        if: ${{ matrix.os == 'windows-11-arm'}}
        run: |
          poetry config virtualenvs.in-project true
          poetry env use "C:\hostedtoolcache\windows\Python\3.13.1\arm64\python.exe"
          go install ./src/_vendor/mkunion/cmd/mkunion
          go install ./src/_vendor/go-jsonstruct/cmd/gojsonstruct
          echo PATH=$PATH >> $GITHUB_ENV

      # HACK: Have to workaround using poe as there are weird errors for some reason
      - name: Build project
<<<<<<< HEAD
        if: ${{ startsWith(matrix.os, 'windows') }}
        run: |
          scripts/build-gh.ps1
        shell: pwsh

      - name: Build project
        if: ${{ startsWith(matrix.os, 'ubuntu') }}
=======
        if: ${{ matrix.os != 'macos-14' }}
>>>>>>> e6bfce98
        run: |
          poe build

      - name: Build project
        if: ${{ matrix.os == 'macos-14' }}
        run: |
<<<<<<< HEAD
          poe build --target-arch arm64

      - name: Build project
        if: ${{ matrix.os == 'macos-13' }}
        run: |
          poe build --target-arch x86_64

      - name: Upload build artifacts
        uses: actions/upload-artifact@v4.6.2
=======
          poetry config virtualenvs.in-project true
          poe build --target-arch universal2

      - name: Release
        uses: softprops/action-gh-release@v2
>>>>>>> e6bfce98
        with:
          name: build-${{ matrix.os }}
          path: dist/*<|MERGE_RESOLUTION|>--- conflicted
+++ resolved
@@ -11,7 +11,6 @@
     runs-on: ${{ matrix.os }}
     strategy:
       matrix:
-<<<<<<< HEAD
         os:
           [
             ubuntu-22.04,
@@ -21,11 +20,6 @@
             windows-2019,
             windows-11-arm,
           ]
-        python:
-          - 3.13.1
-=======
-        os: [ubuntu-22.04, ubuntu-22.04-arm, macos-14]
->>>>>>> e6bfce98
       fail-fast: false
 
     steps:
@@ -97,7 +91,6 @@
 
       # HACK: Have to workaround using poe as there are weird errors for some reason
       - name: Build project
-<<<<<<< HEAD
         if: ${{ startsWith(matrix.os, 'windows') }}
         run: |
           scripts/build-gh.ps1
@@ -105,16 +98,12 @@
 
       - name: Build project
         if: ${{ startsWith(matrix.os, 'ubuntu') }}
-=======
-        if: ${{ matrix.os != 'macos-14' }}
->>>>>>> e6bfce98
         run: |
           poe build
 
       - name: Build project
         if: ${{ matrix.os == 'macos-14' }}
         run: |
-<<<<<<< HEAD
           poe build --target-arch arm64
 
       - name: Build project
@@ -124,13 +113,6 @@
 
       - name: Upload build artifacts
         uses: actions/upload-artifact@v4.6.2
-=======
-          poetry config virtualenvs.in-project true
-          poe build --target-arch universal2
-
-      - name: Release
-        uses: softprops/action-gh-release@v2
->>>>>>> e6bfce98
         with:
           name: build-${{ matrix.os }}
           path: dist/*