--- conflicted
+++ resolved
@@ -27,6 +27,7 @@
     "infinitive": "inf",
     "imperative": "ipe",
     "subjunctive": "sbj",
+    "participle": "ptc",
     # Nouns
     "nominative": "nom",
     "vocative": "voc",
@@ -66,7 +67,7 @@
         self.ppp: Union[str, bool] = ppp if ppp else False
         self.meaning: Union[str, MultipleMeanings] = meaning
 
-        self.first: str = present
+        self.first: str = self.present
         self.conjugation: int
         self.endings: dict[str, str]
 
@@ -403,7 +404,7 @@
         self.meaning: Union[str, MultipleMeanings] = meaning
         self.plurale_tantum: bool = False
 
-        self.first: str = nom
+        self.first: str = self.nom
         self.declension: int
         self.stem: str
         self.endings: dict[str, str]
@@ -605,40 +606,6 @@
     def __lt__(self, other: object) -> bool:
         try:
             return self.first < other.first  # type: ignore
-<<<<<<< HEAD
-        except AttributeError:
-            return NotImplemented
-
-
-class Adjective:
-    def __init__(self) -> None:
-        self.endings: dict[str, str] = {}
-
-    def get(self, degree: str, gender: str, case: str, number: str) -> str:
-        try:
-            short_degree: str = SHORTHAND[degree]
-            short_gender: str = SHORTHAND[gender]
-            short_case: str = SHORTHAND[case]
-            short_number: str = SHORTHAND[number]
-        except KeyError:
-            raise InvalidInputError(
-                f"Degree {degree}, gender {gender}, case {case} or number {number} not recognised"
-            )
-
-        try:
-            return self.endings[
-                f"A{short_degree}{short_gender}{short_case}{short_number}"
-            ]
-        except KeyError:
-            raise NoMeaningError(
-                f"No ending found for degree {degree}, gender {gender}, case {case} and number {number}"
-            )
-
-    def __lt__(self, other: object) -> bool:
-        try:
-            return self.first < other.first  # type: ignore
-=======
->>>>>>> 8984a9a9
         except AttributeError:
             return NotImplemented
 
@@ -652,200 +619,17 @@
         declension: str,
         meaning: Union[str, MultipleMeanings],
     ) -> None:
-<<<<<<< HEAD
-        self.mascnom: str = mascnom
-        self.femnom: str = femnom
-        self.neutnom: str = neutnom
-        self.meaning: Union[str, MultipleMeanings] = meaning
-
-        self.first: str = mascnom
-
-        self.pos_stem: str = self.femnom[:-1]  # cara -> car-
-        self.cmp_stem: str
-        self.spr_stem: str
-
-        if self.mascnom in edge_cases.IRREGULAR_COMPARATIVES:
-            self.cmp_stem = edge_cases.IRREGULAR_COMPARATIVES[self.mascnom][0]
-            self.spr_stem = edge_cases.IRREGULAR_COMPARATIVES[self.mascnom][1]
-        else:
-            self.cmp_stem = self.pos_stem + "ior"  # car- -> carior-
-            if self.mascnom[:2] == "er":
-                self.spr_stem = self.mascnom + "rim"  # miser- -> miserrim-
-            elif self.mascnom in edge_cases.LIS_ADJECTIVES:
-                self.spr_stem = self.pos_stem + "lim"  # facil- -> facillim-
-            else:
-                self.spr_stem = self.pos_stem + "issim"  # car- -> carissim-
-
-        self.endings: dict[str, str] = {
-            "Aposmnomsg": self.mascnom,  # carus
-            "Aposmvocsg": self.pos_stem + "e",  # care
-            "Aposmaccsg": self.pos_stem + "um",  # carum
-            "Aposmgensg": self.pos_stem + "i",  # cari
-            "Aposmdatsg": self.pos_stem + "o",  # caro
-            "Aposmablsg": self.pos_stem + "o",  # caro
-            "Aposmnompl": self.pos_stem + "i",  # cari
-            "Aposmvocpl": self.pos_stem + "i",  # cari
-            "Aposmaccpl": self.pos_stem + "i",  # caros
-            "Aposmgenpl": self.pos_stem + "orum",  # carorum
-            "Aposmdatpl": self.pos_stem + "is",  # caris
-            "Aposmablpl": self.pos_stem + "is",  # caris
-            "Aposfnomsg": self.femnom,  # cara
-            "Aposfvocsg": self.femnom,  # cara
-            "Aposfaccsg": self.pos_stem + "am",  # caram
-            "Aposfgensg": self.pos_stem + "ae",  # carae
-            "Aposfdatsg": self.pos_stem + "ae",  # carae
-            "Aposfablsg": self.pos_stem + "a",  # cara
-            "Aposfnompl": self.pos_stem + "ae",  # carae
-            "Aposfvocpl": self.pos_stem + "ae",  # carae
-            "Aposfaccpl": self.pos_stem + "as",  # caras
-            "Aposfgenpl": self.pos_stem + "arum",  # cararum
-            "Aposfdatpl": self.pos_stem + "is",  # caris
-            "Aposfablpl": self.pos_stem + "is",  # caris
-            "Aposnnomsg": self.neutnom,  # carum
-            "Aposnvocsg": self.neutnom,  # carum
-            "Aposnaccsg": self.neutnom,  # carum
-            "Aposngensg": self.pos_stem + "i",  # cari
-            "Aposndatsg": self.pos_stem + "o",  # caro
-            "Aposnablsg": self.pos_stem + "o",  # caro
-            "Aposnnompl": self.pos_stem + "a",  # cara
-            "Aposnvocpl": self.pos_stem + "a",  # cara
-            "Aposnaccpl": self.pos_stem + "a",  # cara
-            "Aposngenpl": self.pos_stem + "orum",  # carorum
-            "Aposndatpl": self.pos_stem + "is",  # caris
-            "Aposnablpl": self.pos_stem + "is",  # caris
-            "Acmpmnomsg": self.cmp_stem,  # carior
-            "Acmpmvocsg": self.cmp_stem,  # carior
-            "Acmpmaccsg": self.cmp_stem + "em",  # cariorem
-            "Acmpmgensg": self.cmp_stem + "is",  # carioris
-            "Acmpmdatsg": self.cmp_stem + "i",  # cariori
-            "Acmpmablsg": self.cmp_stem + "e",  # cariore
-            "Acmpmnompl": self.cmp_stem + "es",  # cariores
-            "Acmpmvocpl": self.cmp_stem + "es",  # cariores
-            "Acmpmaccpl": self.cmp_stem + "es",  # cariores
-            "Acmpmgenpl": self.cmp_stem + "um",  # cariorum
-            "Acmpmdatpl": self.cmp_stem + "ibus",  # carioribus
-            "Acmpmablpl": self.cmp_stem + "ibus",  # carioribus
-            "Acmpfnomsg": self.cmp_stem,  # carior
-            "Acmpfvocsg": self.cmp_stem,  # carior
-            "Acmpfaccsg": self.cmp_stem + "em",  # cariorem
-            "Acmpfgensg": self.cmp_stem + "is",  # carioris
-            "Acmpfdatsg": self.cmp_stem + "i",  # cariori
-            "Acmpfablsg": self.cmp_stem + "e",  # cariore
-            "Acmpfnompl": self.cmp_stem + "es",  # cariores
-            "Acmpfvocpl": self.cmp_stem + "es",  # cariores
-            "Acmpfaccpl": self.cmp_stem + "es",  # cariores
-            "Acmpfgenpl": self.cmp_stem + "um",  # cariorum
-            "Acmpfdatpl": self.cmp_stem + "ibus",  # carioribus
-            "Acmpfablpl": self.cmp_stem + "ibus",  # carioribus
-            "Acmpnnomsg": self.pos_stem + "ius",  # carius
-            "Acmpnvocsg": self.pos_stem + "ius",  # carius
-            "Acmpnaccsg": self.pos_stem + "ius",  # carius
-            "Acmpngensg": self.cmp_stem + "is",  # carioris
-            "Acmpndatsg": self.cmp_stem + "i",  # cariori
-            "Acmpnablsg": self.cmp_stem + "e",  # cariore
-            "Acmpnnompl": self.cmp_stem + "a",  # cariora
-            "Acmpnvocpl": self.cmp_stem + "a",  # cariora
-            "Acmpnaccpl": self.cmp_stem + "a",  # cariora
-            "Acmpngenpl": self.cmp_stem + "um",  # cariorum
-            "Acmpndatpl": self.cmp_stem + "ibus",  # carioribus
-            "Acmpnablpl": self.cmp_stem + "ibus",  # carioribus
-            "Asprmnomsg": self.spr_stem + "us",  # carrissimus
-            "Asprmvocsg": self.spr_stem + "e",  # carrissime
-            "Asprmaccsg": self.spr_stem + "um",  # carrissimum
-            "Asprmgensg": self.spr_stem + "i",  # carrissimi
-            "Asprmdatsg": self.spr_stem + "o",  # carrissimo
-            "Asprmablsg": self.spr_stem + "o",  # carrissimo
-            "Asprmnompl": self.spr_stem + "i",  # carrissimi
-            "Asprmvocpl": self.spr_stem + "i",  # carrissimi
-            "Asprmaccpl": self.spr_stem + "i",  # carrissimi
-            "Asprmgenpl": self.spr_stem + "orum",  # carrissimorum
-            "Asprmdatpl": self.spr_stem + "is",  # carrissimis
-            "Asprmablpl": self.spr_stem + "is",  # carrissimis
-            "Asprfnomsg": self.spr_stem + "a",  # carrissima
-            "Asprfvocsg": self.spr_stem + "a",  # carrissima
-            "Asprfaccsg": self.spr_stem + "am",  # carrissimam
-            "Asprfgensg": self.spr_stem + "ae",  # carrissimae
-            "Asprfdatsg": self.spr_stem + "ae",  # crrissimae
-            "Asprfablsg": self.spr_stem + "a",  # carrissima
-            "Asprfnompl": self.spr_stem + "ae",  # carrissimae
-            "Asprfvocpl": self.spr_stem + "ae",  # carrissimae
-            "Asprfaccpl": self.spr_stem + "as",  # carrissimas
-            "Asprfgenpl": self.spr_stem + "arum",  # carrissimarum
-            "Asprfdatpl": self.spr_stem + "is",  # carrissimis
-            "Asprfablpl": self.spr_stem + "is",  # carrissimis
-            "Asprnnomsg": self.spr_stem + "um",  # carrissimum
-            "Asprnvocsg": self.spr_stem + "um",  # carrissimum
-            "Asprnaccsg": self.spr_stem + "um",  # carrissimum
-            "Asprngensg": self.spr_stem + "i",  # carrissimi
-            "Asprndatsg": self.spr_stem + "o",  # carrissimo
-            "Asprnablsg": self.spr_stem + "o",  # carrissimo
-            "Asprnnompl": self.spr_stem + "a",  # carrissima
-            "Asprnvocpl": self.spr_stem + "a",  # carrissima
-            "Asprnaccpl": self.spr_stem + "a",  # carrissima
-            "Asprngenpl": self.spr_stem + "orum",  # carrissimorum
-            "Asprndatpl": self.spr_stem + "is",  # carrissimis
-            "Asprnablpl": self.spr_stem + "is",  # carrissimis
-        }
-
-    def __repr__(self) -> str:
-        return f"Adjective212({self.mascnom}, {self.femnom}, {self.neutnom}, {self.meaning})"
-
-    def __str__(self) -> str:
-        output: StringIO = StringIO()
-        output.write(f"{self.meaning}: {self.mascnom}, {self.femnom}, {self.neutnom}")
-
-        for _, item in self.endings.items():
-            output.write(item + "\n")
-
-        return output.getvalue()
-
-    def __hash__(self) -> int:
-        return hash((self.mascnom, self.femnom, self.neutnom, self.meaning))
-=======
         self.principal_parts: tuple[str, ...] = principal_parts
         self.mascnom: str
         self.femnom: str
         self.neutnom: str
         self.mascgen: str
->>>>>>> 8984a9a9
 
         self.pos_stem: str
         self.cmp_stem: str
         self.spr_stem: str
 
-<<<<<<< HEAD
-# HACK  Very messy, but third declension adjectives are complicated
-@total_ordering
-class Adjective3(Adjective):
-    def __init__(
-        self,
-        *principle_parts: str,
-        termination: int,
-        meaning: Union[str, MultipleMeanings],
-    ) -> None:
-        self.principle_parts: tuple[str, ...] = principle_parts
-        self.termination: int = termination
-        self.meaning: Union[str, MultipleMeanings] = meaning
-
-        self.first: str = self.principle_parts[0]
-
-        self.nom: str
-        self.gen: str
-        self.mascnom: str
-        self.femnom: str
-        self.neutnom: str
-        self.pos_stem: str
-        self.cmp_stem: str
-        self.spr_stem: str
-        self.endings: dict[str, str]
-
-        match self.termination:
-            # First termination adjectives
-            case 1:
-                # ingens, ingentis
-                if len(self.principle_parts) != 2:
-=======
-        self.first: str = principal_parts[0]
+        self.first: str = self.principal_parts[0]
         self.meaning: Union[str, MultipleMeanings] = meaning
         self.declension: str = declension
         self.termination: Optional[int] = termination
@@ -856,150 +640,10 @@
         match self.declension:
             case "212":
                 if self.termination:
->>>>>>> 8984a9a9
                     raise InvalidInputError(
                         f"2-1-2 adjectives cannot have a termination (termination {self.termination} given)"
                     )
-<<<<<<< HEAD
-
-                self.nom = self.principle_parts[0]
-                self.gen = self.principle_parts[1]
-
-                self.pos_stem = self.gen[:-2]  # ingentis -> ingent-
-                if self.nom in edge_cases.IRREGULAR_COMPARATIVES:
-                    self.cmp_stem = edge_cases.IRREGULAR_COMPARATIVES[self.nom][0]
-                    self.spr_stem = edge_cases.IRREGULAR_COMPARATIVES[self.nom][1]
-                else:
-                    self.cmp_stem = self.pos_stem + "ior"  # ingent- > ingentior-
-                    if self.mascnom[:2] == "er":
-                        self.spr_stem = self.nom + "rim"  # miser- -> miserrim-
-                    elif self.mascnom in edge_cases.LIS_ADJECTIVES:
-                        self.spr_stem = (
-                            self.pos_stem + "lim"  # facil- -> facillim-
-                        )
-                    else:
-                        self.spr_stem = (
-                            self.pos_stem + "issim"  # ingent- -> ingentissim-
-                        )
-
-                self.endings = {
-                    "Aposmnomsg": self.nom,  # ingens
-                    "Aposmvocsg": self.nom,  # ingens
-                    "Aposmaccsg": self.pos_stem + "em",  # ingentem
-                    "Aposmgensg": self.gen,  # ingentis
-                    "Aposmdatsg": self.pos_stem + "i",  # ingenti
-                    "Aposmablsg": self.pos_stem + "i",  # ingenti
-                    "Aposmnompl": self.pos_stem + "es",  # ingentes
-                    "Aposmvocpl": self.pos_stem + "es",  # ingentes
-                    "Aposmaccpl": self.pos_stem + "es",  # ingentes
-                    "Aposmgenpl": self.pos_stem + "ium",  # ingentium
-                    "Aposmdatpl": self.pos_stem + "ibus",  # ingentibus
-                    "Aposmablpl": self.pos_stem + "ibus",  # ingentibus
-                    "Aposfnomsg": self.nom,  # ingens
-                    "Aposfvocsg": self.nom,  # ingens
-                    "Aposfaccsg": self.pos_stem + "em",  # ingentem
-                    "Aposfgensg": self.gen,  # ingentis
-                    "Aposfdatsg": self.pos_stem + "i",  # ingenti
-                    "Aposfablsg": self.pos_stem + "i",  # ingenti
-                    "Aposfnompl": self.pos_stem + "es",  # ingentes
-                    "Aposfvocpl": self.pos_stem + "es",  # ingentes
-                    "Aposfaccpl": self.pos_stem + "es",  # ingentes
-                    "Aposfgenpl": self.pos_stem + "ium",  # ingentium
-                    "Aposfdatpl": self.pos_stem + "ibus",  # ingentibus
-                    "Aposfablpl": self.pos_stem + "ibus",  # ingentibus
-                    "Aposnnomsg": self.nom,  # ingens
-                    "Aposnvocsg": self.nom,  # ingens
-                    "Aposnaccsg": self.nom,  # ingens
-                    "Aposngensg": self.gen,  # ingentis
-                    "Aposndatsg": self.pos_stem + "i",  # ingenti
-                    "Aposnablsg": self.pos_stem + "i",  # ingenti
-                    "Aposnnompl": self.pos_stem + "a",  # ingentia
-                    "Aposnvocpl": self.pos_stem + "a",  # ingentia
-                    "Aposnaccpl": self.pos_stem + "a",  # ingentia
-                    "Aposngenpl": self.pos_stem + "ium",  # ingentium
-                    "Aposndatpl": self.pos_stem + "ibus",  # ingentibus
-                    "Aposnablpl": self.pos_stem + "ibus",  # ingentibus
-                    "Acmpmnomsg": self.cmp_stem,  # ingentior
-                    "Acmpmvocsg": self.cmp_stem,  # ingentior
-                    "Acmpmaccsg": self.cmp_stem + "em",  # ingentiorem
-                    "Acmpmgensg": self.cmp_stem + "is",  # ingentioris
-                    "Acmpmdatsg": self.cmp_stem + "i",  # ingentiori
-                    "Acmpmablsg": self.cmp_stem + "e",  # ingentiore
-                    "Acmpmnompl": self.cmp_stem + "es",  # ingentiores
-                    "Acmpmvocpl": self.cmp_stem + "es",  # ingentiores
-                    "Acmpmaccpl": self.cmp_stem + "es",  # ingentiores
-                    "Acmpmgenpl": self.cmp_stem + "um",  # ingentiorum
-                    "Acmpmdatpl": self.cmp_stem + "ibus",  # ingentioribus
-                    "Acmpmablpl": self.cmp_stem + "ibus",  # ingentioribus
-                    "Acmpfnomsg": self.cmp_stem,  # ingentior
-                    "Acmpfvocsg": self.cmp_stem,  # ingentior
-                    "Acmpfaccsg": self.cmp_stem + "em",  # ingentiorem
-                    "Acmpfgensg": self.cmp_stem + "is",  # ingentioris
-                    "Acmpfdatsg": self.cmp_stem + "i",  # ingentiori
-                    "Acmpfablsg": self.cmp_stem + "e",  # ingentiore
-                    "Acmpfnompl": self.cmp_stem + "es",  # ingentiores
-                    "Acmpfvocpl": self.cmp_stem + "es",  # ingentiores
-                    "Acmpfaccpl": self.cmp_stem + "es",  # ingentiores
-                    "Acmpfgenpl": self.cmp_stem + "um",  # ingentiorum
-                    "Acmpfdatpl": self.cmp_stem + "ibus",  # ingentioribus
-                    "Acmpfablpl": self.cmp_stem + "ibus",  # ingentioribus
-                    "Acmpnnomsg": self.pos_stem + "ius",  # ingentius
-                    "Acmpnvocsg": self.pos_stem + "ius",  # ingentius
-                    "Acmpnaccsg": self.pos_stem + "ius",  # ingentius
-                    "Acmpngensg": self.cmp_stem + "is",  # ingentioris
-                    "Acmpndatsg": self.cmp_stem + "i",  # ingentiori
-                    "Acmpnablsg": self.cmp_stem + "e",  # ingentiore
-                    "Acmpnnompl": self.cmp_stem + "a",  # ingentiora
-                    "Acmpnvocpl": self.cmp_stem + "a",  # ingentiora
-                    "Acmpnaccpl": self.cmp_stem + "a",  # ingentiora
-                    "Acmpngenpl": self.cmp_stem + "um",  # ingentiorum
-                    "Acmpndatpl": self.cmp_stem + "ibus",  # ingentioribus
-                    "Acmpnablpl": self.cmp_stem + "ibus",  # ingentioribus
-                    "Asprmnomsg": self.spr_stem + "us",  # ingentissimus
-                    "Asprmvocsg": self.spr_stem + "e",  # ingentissime
-                    "Asprmaccsg": self.spr_stem + "um",  # ingentissimum
-                    "Asprmgensg": self.spr_stem + "i",  # ingentissimi
-                    "Asprmdatsg": self.spr_stem + "o",  # ingentissimo
-                    "Asprmablsg": self.spr_stem + "o",  # ingentissimo
-                    "Asprmnompl": self.spr_stem + "i",  # ingentissimi
-                    "Asprmvocpl": self.spr_stem + "i",  # ingentissimi
-                    "Asprmaccpl": self.spr_stem + "i",  # ingentissimi
-                    "Asprmgenpl": self.spr_stem + "orum",  # ingentissimorum
-                    "Asprmdatpl": self.spr_stem + "is",  # ingentissimis
-                    "Asprmablpl": self.spr_stem + "is",  # ingentissimis
-                    "Asprfnomsg": self.spr_stem + "a",  # ingentissima
-                    "Asprfvocsg": self.spr_stem + "a",  # ingentissima
-                    "Asprfaccsg": self.spr_stem + "am",  # ingentissimam
-                    "Asprfgensg": self.spr_stem + "ae",  # ingentissimae
-                    "Asprfdatsg": self.spr_stem + "ae",  # crrissimae
-                    "Asprfablsg": self.spr_stem + "a",  # ingentissima
-                    "Asprfnompl": self.spr_stem + "ae",  # ingentissimae
-                    "Asprfvocpl": self.spr_stem + "ae",  # ingentissimae
-                    "Asprfaccpl": self.spr_stem + "as",  # ingentissimas
-                    "Asprfgenpl": self.spr_stem + "arum",  # ingentissimarum
-                    "Asprfdatpl": self.spr_stem + "is",  # ingentissimis
-                    "Asprfablpl": self.spr_stem + "is",  # ingentissimis
-                    "Asprnnomsg": self.spr_stem + "um",  # ingentissimum
-                    "Asprnvocsg": self.spr_stem + "um",  # ingentissimum
-                    "Asprnaccsg": self.spr_stem + "um",  # ingentissimum
-                    "Asprngensg": self.spr_stem + "i",  # ingentissimi
-                    "Asprndatsg": self.spr_stem + "o",  # ingentissimo
-                    "Asprnablsg": self.spr_stem + "o",  # ingentissimo
-                    "Asprnnompl": self.spr_stem + "a",  # ingentissima
-                    "Asprnvocpl": self.spr_stem + "a",  # ingentissima
-                    "Asprnaccpl": self.spr_stem + "a",  # ingentissima
-                    "Asprngenpl": self.spr_stem + "orum",  # ingentissimorum
-                    "Asprndatpl": self.spr_stem + "is",  # ingentissimis
-                    "Asprnablpl": self.spr_stem + "is",  # ingentissimis
-                }
-
-            # Second termination adjectives
-            case 2:
-                # fortis, forte
-                if len(self.principle_parts) != 2:
-=======
                 if len(self.principal_parts) != 3:
->>>>>>> 8984a9a9
                     raise InvalidInputError(
                         f"2-1-2 adjectives must have 3 principal parts (adjective '{self.mascnom}' given)"
                     )
@@ -1012,32 +656,15 @@
                 if self.mascnom in edge_cases.IRREGULAR_COMPARATIVES:
                     self.cmp_stem = edge_cases.IRREGULAR_COMPARATIVES[self.mascnom][0]
                     self.spr_stem = edge_cases.IRREGULAR_COMPARATIVES[self.mascnom][1]
-<<<<<<< HEAD
-=======
                     self.irregular_flag = True
->>>>>>> 8984a9a9
                 else:
                     self.cmp_stem = self.pos_stem + "ior"  # car- -> carior-
                     if self.mascnom[:2] == "er":
-<<<<<<< HEAD
-                        self.spr_stem = (
-                            self.mascnom + "rim"  # miser- -> miserrim-
-                        )
-=======
                         self.spr_stem = self.mascnom + "rim"  # miser- -> miserrim-
->>>>>>> 8984a9a9
                     elif self.mascnom in edge_cases.LIS_ADJECTIVES:
-                        self.spr_stem = (
-                            self.pos_stem + "lim"  # facil- -> facillim-
-                        )
+                        self.spr_stem = self.pos_stem + "lim"  # facil- -> facillim-
                     else:
-<<<<<<< HEAD
-                        self.spr_stem = (
-                            self.pos_stem + "issim"  # fort- -> fortissim-
-                        )
-=======
                         self.spr_stem = self.pos_stem + "issim"  # car- -> carissim-
->>>>>>> 8984a9a9
 
                 self.endings = {
                     "Aposmnomsg": self.mascnom,  # carus
@@ -1150,147 +777,6 @@
                     "Asprnablpl": self.spr_stem + "is",  # carrissimis
                 }
 
-<<<<<<< HEAD
-            # Third termination adjectives
-            case 3:
-                # acer, acris, acre
-                if len(self.principle_parts) != 3:
-                    raise InvalidInputError(
-                        f"Third-termination adjectives must have 3 principle parts (adjective '{self.first}')"
-                    )
-
-                self.mascnom = self.principle_parts[0]
-                self.femnom = self.principle_parts[1]
-                self.neutnom = self.principle_parts[2]
-
-                self.pos_stem = self.femnom[:-2]  # acris -> acr-
-                if self.mascnom in edge_cases.IRREGULAR_COMPARATIVES:
-                    self.cmp_stem = edge_cases.IRREGULAR_COMPARATIVES[self.mascnom][0]
-                    self.spr_stem = edge_cases.IRREGULAR_COMPARATIVES[self.mascnom][1]
-                else:
-                    self.cmp_stem = self.pos_stem + "ior"  # acr- -> acrior-
-                    if self.mascnom[:2] == "er":
-                        self.spr_stem = self.mascnom + "rim"  # acer- -> acerrim-
-                    elif self.mascnom in edge_cases.LIS_ADJECTIVES:
-                        self.spr_stem = (
-                            self.pos_stem + "lim"  # facil- -> facillim-
-                        )
-                    else:
-                        self.spr_stem = (
-                            self.pos_stem + "issim"  # levis -> levissim-
-                        )
-
-                self.endings = {
-                    "Aposmnomsg": self.mascnom,  # acer
-                    "Aposmvocsg": self.mascnom,  # acer
-                    "Aposmaccsg": self.pos_stem + "em",  # acrem
-                    "Aposmgensg": self.pos_stem + "is",  # acris
-                    "Aposmdatsg": self.pos_stem + "i",  # acri
-                    "Aposmablsg": self.pos_stem + "i",  # acri
-                    "Aposmnompl": self.pos_stem + "es",  # acres
-                    "Aposmvocpl": self.pos_stem + "es",  # acres
-                    "Aposmaccpl": self.pos_stem + "es",  # acres
-                    "Aposmgenpl": self.pos_stem + "ium",  # acrium
-                    "Aposmdatpl": self.pos_stem + "ibus",  # acribus
-                    "Aposmablpl": self.pos_stem + "ibus",  # acribus
-                    "Aposfnomsg": self.femnom,  # acris
-                    "Aposfvocsg": self.femnom,  # acris
-                    "Aposfaccsg": self.pos_stem + "em",  # acrem
-                    "Aposfgensg": self.pos_stem + "is",  # acris
-                    "Aposfdatsg": self.pos_stem + "i",  # acri
-                    "Aposfablsg": self.pos_stem + "i",  # acri
-                    "Aposfnompl": self.pos_stem + "es",  # acres
-                    "Aposfvocpl": self.pos_stem + "es",  # acres
-                    "Aposfaccpl": self.pos_stem + "es",  # acres
-                    "Aposfgenpl": self.pos_stem + "ium",  # acrium
-                    "Aposfdatpl": self.pos_stem + "ibus",  # acribus
-                    "Aposfablpl": self.pos_stem + "ibus",  # acribus
-                    "Aposnnomsg": self.neutnom,  # acre
-                    "Aposnvocsg": self.neutnom,  # acre
-                    "Aposnaccsg": self.neutnom,  # acre
-                    "Aposngensg": self.pos_stem + "is",  # acris
-                    "Aposndatsg": self.pos_stem + "i",  # acri
-                    "Aposnablsg": self.pos_stem + "i",  # acri
-                    "Aposnnompl": self.pos_stem + "ia",  # acria
-                    "Aposnvocpl": self.pos_stem + "ia",  # acria
-                    "Aposnaccpl": self.pos_stem + "ia",  # acria
-                    "Aposngenpl": self.pos_stem + "ium",  # acrium
-                    "Aposndatpl": self.pos_stem + "ibus",  # acribus
-                    "Aposnablpl": self.pos_stem + "ibus",  # acribus
-                    "Acmpmnomsg": self.cmp_stem,  # acrior
-                    "Acmpmvocsg": self.cmp_stem,  # acrior
-                    "Acmpmaccsg": self.cmp_stem + "em",  # acriorem
-                    "Acmpmgensg": self.cmp_stem + "is",  # acrioris
-                    "Acmpmdatsg": self.cmp_stem + "i",  # acriori
-                    "Acmpmablsg": self.cmp_stem + "e",  # acriore
-                    "Acmpmnompl": self.cmp_stem + "es",  # acriores
-                    "Acmpmvocpl": self.cmp_stem + "es",  # acriores
-                    "Acmpmaccpl": self.cmp_stem + "es",  # acriores
-                    "Acmpmgenpl": self.cmp_stem + "um",  # acriorum
-                    "Acmpmdatpl": self.cmp_stem + "ibus",  # acrioribus
-                    "Acmpmablpl": self.cmp_stem + "ibus",  # acrioribus
-                    "Acmpfnomsg": self.cmp_stem,  # acrior
-                    "Acmpfvocsg": self.cmp_stem,  # acrior
-                    "Acmpfaccsg": self.cmp_stem + "em",  # acriorem
-                    "Acmpfgensg": self.cmp_stem + "is",  # acrioris
-                    "Acmpfdatsg": self.cmp_stem + "i",  # acriori
-                    "Acmpfablsg": self.cmp_stem + "e",  # acriore
-                    "Acmpfnompl": self.cmp_stem + "es",  # acriores
-                    "Acmpfvocpl": self.cmp_stem + "es",  # acriores
-                    "Acmpfaccpl": self.cmp_stem + "es",  # acriores
-                    "Acmpfgenpl": self.cmp_stem + "um",  # acriorum
-                    "Acmpfdatpl": self.cmp_stem + "ibus",  # acrioribus
-                    "Acmpfablpl": self.cmp_stem + "ibus",  # acrioribus
-                    "Acmpnnomsg": self.pos_stem + "ius",  # acrius
-                    "Acmpnvocsg": self.pos_stem + "ius",  # acrius
-                    "Acmpnaccsg": self.pos_stem + "ius",  # acrius
-                    "Acmpngensg": self.cmp_stem + "is",  # acrioris
-                    "Acmpndatsg": self.cmp_stem + "i",  # acriori
-                    "Acmpnablsg": self.cmp_stem + "e",  # acriore
-                    "Acmpnnompl": self.cmp_stem + "a",  # acriora
-                    "Acmpnvocpl": self.cmp_stem + "a",  # acriora
-                    "Acmpnaccpl": self.cmp_stem + "a",  # acriora
-                    "Acmpngenpl": self.cmp_stem + "um",  # acriorum
-                    "Acmpndatpl": self.cmp_stem + "ibus",  # acrioribus
-                    "Acmpnablpl": self.cmp_stem + "ibus",  # acrioribus
-                    "Asprmnomsg": self.spr_stem + "us",  # acerrimus
-                    "Asprmvocsg": self.spr_stem + "e",  # acerrime
-                    "Asprmaccsg": self.spr_stem + "um",  # acerrimum
-                    "Asprmgensg": self.spr_stem + "i",  # acerrimi
-                    "Asprmdatsg": self.spr_stem + "o",  # acerrimo
-                    "Asprmablsg": self.spr_stem + "o",  # acerrimo
-                    "Asprmnompl": self.spr_stem + "i",  # acerrimi
-                    "Asprmvocpl": self.spr_stem + "i",  # acerrimi
-                    "Asprmaccpl": self.spr_stem + "i",  # acerrimi
-                    "Asprmgenpl": self.spr_stem + "orum",  # acerrimorum
-                    "Asprmdatpl": self.spr_stem + "is",  # acerrimis
-                    "Asprmablpl": self.spr_stem + "is",  # acerrimis
-                    "Asprfnomsg": self.spr_stem + "a",  # acerrima
-                    "Asprfvocsg": self.spr_stem + "a",  # acerrima
-                    "Asprfaccsg": self.spr_stem + "am",  # acerrimam
-                    "Asprfgensg": self.spr_stem + "ae",  # acerrimae
-                    "Asprfdatsg": self.spr_stem + "ae",  # crrissimae
-                    "Asprfablsg": self.spr_stem + "a",  # acerrima
-                    "Asprfnompl": self.spr_stem + "ae",  # acerrimae
-                    "Asprfvocpl": self.spr_stem + "ae",  # acerrimae
-                    "Asprfaccpl": self.spr_stem + "as",  # acerrimas
-                    "Asprfgenpl": self.spr_stem + "arum",  # acerrimarum
-                    "Asprfdatpl": self.spr_stem + "is",  # acerrimis
-                    "Asprfablpl": self.spr_stem + "is",  # acerrimis
-                    "Asprnnomsg": self.spr_stem + "um",  # acerrimum
-                    "Asprnvocsg": self.spr_stem + "um",  # acerrimum
-                    "Asprnaccsg": self.spr_stem + "um",  # acerrimum
-                    "Asprngensg": self.spr_stem + "i",  # acerrimi
-                    "Asprndatsg": self.spr_stem + "o",  # acerrimo
-                    "Asprnablsg": self.spr_stem + "o",  # acerrimo
-                    "Asprnnompl": self.spr_stem + "a",  # acerrima
-                    "Asprnvocpl": self.spr_stem + "a",  # acerrima
-                    "Asprnaccpl": self.spr_stem + "a",  # acerrima
-                    "Asprngenpl": self.spr_stem + "orum",  # acerrimorum
-                    "Asprndatpl": self.spr_stem + "is",  # acerrimis
-                    "Asprnablpl": self.spr_stem + "is",  # acerrimis
-                }
-=======
             case "3":
                 match self.termination:
                     # First termination adjectives
@@ -1740,7 +1226,6 @@
                         raise InvalidInputError(
                             f"Termination must be 1, 2 or 3 (given {self.termination})"
                         )
->>>>>>> 8984a9a9
 
             case _:
                 raise InvalidInputError(f"Declension {self.declension} not recognised")
@@ -1767,11 +1252,7 @@
 
     def __str__(self) -> str:
         output: StringIO = StringIO()
-<<<<<<< HEAD
-        output.write(f"{self.meaning}: {", ".join(self.principle_parts)}\n")
-=======
         output.write(f"{self.meaning}: {", ".join(self.principal_parts)}\n")
->>>>>>> 8984a9a9
         for _, item in self.endings.items():
             output.write(item + "\n")
         return output.getvalue()
