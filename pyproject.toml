[build-system]
build-backend = "poetry_dynamic_versioning.backend"
requires = [ "poetry-core>=1.0.0", "poetry-dynamic-versioning>=1.0.0,<2.0.0" ]

[tool.poetry]
name = "vocab-tester"
version = "0.0.0"                                                       # placeholder
description = "An application that tests Latin vocabulary and grammar."
authors = [ "rduo1009 <robertduong09alt@gmail.com>" ]
readme = "README.md"
packages = [ { include = "src" } ]
exclude = [ "**/*.go", "src/scripts/**" ]
include = [ "nltk_data/**/*.zip" ]

[tool.poetry.dependencies]
python = ">=3.13,<3.14"
dill = "0.3.9"
nltk = "3.9.1"
lemminflect = "0.2.3"
inflect = "7.5.0"
aenum = "3.1.15"
lz4 = "4.4.3"
flask = "3.1.0"
waitress = "3.0.2"
cyclopts = "3.9.0"
ansicolors = "1.1.8"
dunamai = "1.23.0"
pyinstaller = "6.12.0"

[tool.poetry.group.dev.dependencies]
<<<<<<< HEAD
pytest = "8.3.4"
syrupy = "4.8.1"
=======
icecream = "2.1.4"
mypy = { version = "1.15.0", extras = [ "faster-cache" ] }
ruff = "0.9.9"
pytest = "8.3.5"
monkeytype = "23.3.0"
coverage = "7.6.12"
>>>>>>> f4769839
pytest-sugar = "1.0.0"
pytest-xdist = "3.6.1"
coverage = "7.6.12"
pytest-env = "1.1.5"
icecream = "2.1.4"
ruff = "0.9.9"
doc8 = "1.1.2"
rstfmt = "0.0.14"
mypy = { version = "1.15.0", extras = [ "faster-cache" ] }
monkeytype = "23.3.0"
interrogate = "1.7.0"
pydoclint = "0.6.2"

[tool.poetry.group.types.dependencies]
types-regex = "2024.11.6.20250305"
types-waitress = "3.0.1.20241117"
optype = "0.9.1"

[tool.poetry-dynamic-versioning]
enable = true<|MERGE_RESOLUTION|>--- conflicted
+++ resolved
@@ -28,17 +28,8 @@
 pyinstaller = "6.12.0"
 
 [tool.poetry.group.dev.dependencies]
-<<<<<<< HEAD
-pytest = "8.3.4"
+pytest = "8.3.5"
 syrupy = "4.8.1"
-=======
-icecream = "2.1.4"
-mypy = { version = "1.15.0", extras = [ "faster-cache" ] }
-ruff = "0.9.9"
-pytest = "8.3.5"
-monkeytype = "23.3.0"
-coverage = "7.6.12"
->>>>>>> f4769839
 pytest-sugar = "1.0.0"
 pytest-xdist = "3.6.1"
 coverage = "7.6.12"
