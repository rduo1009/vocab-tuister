[tool.poetry]
name = "vocab-tester"
<<<<<<< HEAD
version = "0.4-dev"
=======
version = "0.3.2-dev"
>>>>>>> 20f041aa
description = "An application that tests Latin vocabulary and grammar."
authors = ["rduo1009 <robertduong09alt@gmail.com>"]
readme = "README.md"
packages = [{ include = "python_src" }]

[tool.poetry.dependencies]
python = ">=3.12,<4.0"
dill = "==0.3.9"
fsrs = "==2.5.1"
nltk = "==3.9.1"
lemminflect = "==0.2.3"
inflect = "==7.4.0"
lz4 = "==4.3.3"
aenum = "==3.1.15"

[tool.poetry.group.dev.dependencies]
icecream = "==2.1.3"
mypy = "==1.11.2"
ruff = "==0.6.8"
pytest = "==8.3.3"
monkeytype = "==23.3.0"
coverage = "==7.6.1"
pytest-cov = "==5.0.0"
pytest-sugar = "==1.0.0"
codetiming = "==1.4.0"
pytest-xdist = "==3.6.1"
docstr-coverage = "==2.3.2"
pydoctest = "==0.2.1"

[tool.poetry.group.types.dependencies]
types-regex = "==2024.9.11.20240912"

[build-system]
requires = ["poetry-core"]
build-backend = "poetry.core.masonry.api"<|MERGE_RESOLUTION|>--- conflicted
+++ resolved
@@ -1,10 +1,6 @@
 [tool.poetry]
 name = "vocab-tester"
-<<<<<<< HEAD
 version = "0.4-dev"
-=======
-version = "0.3.2-dev"
->>>>>>> 20f041aa
 description = "An application that tests Latin vocabulary and grammar."
 authors = ["rduo1009 <robertduong09alt@gmail.com>"]
 readme = "README.md"
