--- conflicted
+++ resolved
@@ -4,11 +4,7 @@
 
 [tool.poetry]
 name = "vocab-tester"
-<<<<<<< HEAD
-version = "0.3.3-dev"
-=======
 version = "0.4-dev"
->>>>>>> ab64c6cc
 description = "An application that tests Latin vocabulary and grammar."
 authors = [ "rduo1009 <robertduong09alt@gmail.com>" ]
 readme = "README.md"
