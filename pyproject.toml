[build-system]
build-backend = "poetry_dynamic_versioning.backend"
requires = [ "poetry-core>=1.0.0", "poetry-dynamic-versioning>=1.0.0,<2.0.0" ]

[tool.poetry]
name = "vocab-tester"
version = "0.0.0"                                                       # placeholder
description = "An application that tests Latin vocabulary and grammar."
authors = [ "rduo1009 <robertduong09alt@gmail.com>" ]
readme = "README.md"
packages = [ { include = "src" } ]
exclude = [ "**/*.go", "src/scripts/**" ]
include = [ "nltk_data/**/*.zip" ]

[tool.poetry.dependencies]
python = ">=3.13,<3.14"
dill = "0.3.9"
nltk = "3.9.1"
lemminflect = "0.2.3"
<<<<<<< HEAD
inflect = "7.4.0"
aenum = "3.1.15"
lz4 = "^4.3.3"
flask = "3.1.0"
waitress = "3.0.2"
cyclopts = "3.1.2"
=======
inflect = "7.5.0"
aenum = "3.1.15"
lz4 = "4.3.3"
flask = "3.1.0"
waitress = "3.0.2"
cyclopts = "3.1.4"
>>>>>>> 18db179d
ansicolors = "1.1.8"
dunamai = "1.23.0"

[tool.poetry.group.dev.dependencies]
<<<<<<< HEAD
icecream = "2.1.3"
mypy = { version = "1.13.0", extras = [ "faster-cache" ] }
ruff = "0.8.1"
pytest = "8.3.4"
monkeytype = "23.3.0"
coverage = "7.6.8"
=======
icecream = "2.1.4"
mypy = { version = "1.14.1", extras = [ "faster-cache" ] }
ruff = "0.9.3"
pytest = "8.3.4"
monkeytype = "23.3.0"
coverage = "7.6.10"
>>>>>>> 18db179d
pytest-cov = "6.0.0"
pytest-sugar = "1.0.0"
codetiming = "1.4.0"
pytest-xdist = "3.6.1"
pytest-testmon = "2.1.3"
pytest-watch = "4.2.0"
deptry = "0.22.0"
cosmic-ray = "8.4.1"
doc8 = "1.1.2"
rstfmt = "0.0.14"
interrogate = "1.7.0"
pydoclint = "0.6.0"

[tool.poetry.group.types.dependencies]
types-regex = "2024.11.6.20241221"
types-waitress = "3.0.1.20241117"
<<<<<<< HEAD
optype = "0.7.3"
=======
optype = "0.8.0"
>>>>>>> 18db179d

[tool.poetry-dynamic-versioning]
enable = true<|MERGE_RESOLUTION|>--- conflicted
+++ resolved
@@ -17,40 +17,22 @@
 dill = "0.3.9"
 nltk = "3.9.1"
 lemminflect = "0.2.3"
-<<<<<<< HEAD
-inflect = "7.4.0"
-aenum = "3.1.15"
-lz4 = "^4.3.3"
-flask = "3.1.0"
-waitress = "3.0.2"
-cyclopts = "3.1.2"
-=======
 inflect = "7.5.0"
 aenum = "3.1.15"
 lz4 = "4.3.3"
 flask = "3.1.0"
 waitress = "3.0.2"
 cyclopts = "3.1.4"
->>>>>>> 18db179d
 ansicolors = "1.1.8"
 dunamai = "1.23.0"
 
 [tool.poetry.group.dev.dependencies]
-<<<<<<< HEAD
-icecream = "2.1.3"
-mypy = { version = "1.13.0", extras = [ "faster-cache" ] }
-ruff = "0.8.1"
-pytest = "8.3.4"
-monkeytype = "23.3.0"
-coverage = "7.6.8"
-=======
 icecream = "2.1.4"
 mypy = { version = "1.14.1", extras = [ "faster-cache" ] }
 ruff = "0.9.3"
 pytest = "8.3.4"
 monkeytype = "23.3.0"
 coverage = "7.6.10"
->>>>>>> 18db179d
 pytest-cov = "6.0.0"
 pytest-sugar = "1.0.0"
 codetiming = "1.4.0"
@@ -67,11 +49,7 @@
 [tool.poetry.group.types.dependencies]
 types-regex = "2024.11.6.20241221"
 types-waitress = "3.0.1.20241117"
-<<<<<<< HEAD
-optype = "0.7.3"
-=======
 optype = "0.8.0"
->>>>>>> 18db179d
 
 [tool.poetry-dynamic-versioning]
 enable = true