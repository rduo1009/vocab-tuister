[tool.poetry]
name = "vocab-tester"
<<<<<<< HEAD
version = "0.4-dev"
=======
version = "0.3.1-dev"
>>>>>>> 65c2604f
description = "An application that tests Latin vocabulary and grammar."
authors = ["rduo1009 <robertduong09alt@gmail.com>"]
readme = "README.md"
packages = [{ include = "python_src" }]

[tool.poetry.dependencies]
<<<<<<< HEAD
python = "^3.10"
dill = "^0.3.8"
fsrs = "^2.5.1"

[tool.poetry.group.dev.dependencies]
icecream = "*"
mypy = "*"
ruff = "*"
pytest = "*"
monkeytype = "^23.3.0"
coverage = "^7.6.1"
pytest-cov = "^5.0.0"
pytest-sugar = "^1.0.0"
codetiming = "*"

[build-system]
requires = ["poetry-core"]
build-backend = "poetry.core.masonry.api"

[tool.ruff.lint.pydocstyle]
convention = "numpy"

[tool.ruff.format]
quote-style = "double"
indent-style = "space"
docstring-code-format = false

[tool.ruff]
line-length = 79

[tool.mypy]
strict = true
warn_return_any = true
warn_unreachable = true
strict_equality = true
mypy_path = "mypy_stubs"
exclude = 'tests/.*'

[tool.coverage.run]
omit = ["tests/*"]
=======
python = ">=3.12"
dill = "==0.3.9"
nltk = "==3.9.1"
lemminflect = "==0.2.3"
inflect = "==7.4.0"
lz4 = "==4.3.3"
aenum = "==3.1.15"

[tool.poetry.group.dev.dependencies]
icecream = "==2.1.3"
mypy = "==1.11.2"
ruff = "==0.6.8"
pytest = "==8.3.3"
monkeytype = "==23.3.0"
coverage = "==7.6.1"
pytest-cov = "==5.0.0"
pytest-sugar = "==1.0.0"
codetiming = "==1.4.0"
pytest-xdist = "==3.6.1"
docstr-coverage = "==2.3.2"
pydoctest = "==0.2.1"

[build-system]
requires = ["poetry-core"]
build-backend = "poetry.core.masonry.api"
>>>>>>> 65c2604f
<|MERGE_RESOLUTION|>--- conflicted
+++ resolved
@@ -1,60 +1,15 @@
 [tool.poetry]
 name = "vocab-tester"
-<<<<<<< HEAD
 version = "0.4-dev"
-=======
-version = "0.3.1-dev"
->>>>>>> 65c2604f
 description = "An application that tests Latin vocabulary and grammar."
 authors = ["rduo1009 <robertduong09alt@gmail.com>"]
 readme = "README.md"
 packages = [{ include = "python_src" }]
 
 [tool.poetry.dependencies]
-<<<<<<< HEAD
-python = "^3.10"
-dill = "^0.3.8"
-fsrs = "^2.5.1"
-
-[tool.poetry.group.dev.dependencies]
-icecream = "*"
-mypy = "*"
-ruff = "*"
-pytest = "*"
-monkeytype = "^23.3.0"
-coverage = "^7.6.1"
-pytest-cov = "^5.0.0"
-pytest-sugar = "^1.0.0"
-codetiming = "*"
-
-[build-system]
-requires = ["poetry-core"]
-build-backend = "poetry.core.masonry.api"
-
-[tool.ruff.lint.pydocstyle]
-convention = "numpy"
-
-[tool.ruff.format]
-quote-style = "double"
-indent-style = "space"
-docstring-code-format = false
-
-[tool.ruff]
-line-length = 79
-
-[tool.mypy]
-strict = true
-warn_return_any = true
-warn_unreachable = true
-strict_equality = true
-mypy_path = "mypy_stubs"
-exclude = 'tests/.*'
-
-[tool.coverage.run]
-omit = ["tests/*"]
-=======
 python = ">=3.12"
-dill = "==0.3.9"
+dill = "==0.3.8"
+fsrs = "==2.5.1"
 nltk = "==3.9.1"
 lemminflect = "==0.2.3"
 inflect = "==7.4.0"
@@ -77,5 +32,4 @@
 
 [build-system]
 requires = ["poetry-core"]
-build-backend = "poetry.core.masonry.api"
->>>>>>> 65c2604f
+build-backend = "poetry.core.masonry.api"