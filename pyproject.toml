--- conflicted
+++ resolved
@@ -1,10 +1,6 @@
 [tool.poetry]
 name = "vocab-tester"
-<<<<<<< HEAD
-version = "0.2.5-dev"
-=======
 version = "0.3-dev"
->>>>>>> 7d77229a
 description = "An application that tests Latin vocabulary and grammar."
 authors = ["rduo1009 <robertduong09alt@gmail.com>"]
 readme = "README.md"
@@ -13,29 +9,19 @@
 [tool.poetry.dependencies]
 python = "^3.10"
 dill = "^0.3.8"
-<<<<<<< HEAD
-=======
 nltk = "^3.8.1"
 lemminflect = "^0.2.3"
 inflect = "^7.3.1"
->>>>>>> 7d77229a
 
 [tool.poetry.group.dev.dependencies]
 icecream = "*"
 mypy = "*"
 ruff = "*"
 pytest = "*"
-<<<<<<< HEAD
-coverage = "^7.6.1"
-pytest-cov = "^5.0.0"
-pytest-sugar = "^1.0.0"
-monkeytype = "*"
-=======
 monkeytype = "^23.3.0"
 coverage = "^7.6.1"
 pytest-cov = "^5.0.0"
 pytest-sugar = "^1.0.0"
->>>>>>> 7d77229a
 codetiming = "*"
 
 [build-system]
