--- conflicted
+++ resolved
@@ -22,11 +22,7 @@
 
 [tool.poetry.group.dev.dependencies]
 icecream = "==2.1.3"
-<<<<<<< HEAD
-mypy = { git = "https://github.com/python/mypy.git", branch = "master" }
-=======
 mypy = "==1.12.0"
->>>>>>> 3e378894
 ruff = "==0.6.9"
 pytest = "==8.3.3"
 monkeytype = "==23.3.0"
