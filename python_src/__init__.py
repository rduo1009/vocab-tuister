--- conflicted
+++ resolved
@@ -4,13 +4,8 @@
 
 from . import accido, lego, rogo, transfero
 
-<<<<<<< HEAD
-__all__ = ["accido", "lego", "transfero"]
-__version__ = "0.3.3-dev"
-=======
 __all__ = ["accido", "lego", "rogo", "transfero"]
 __version__ = "0.4-dev"
->>>>>>> ab64c6cc
 __author__ = "rduo1009"
 __copyright__ = "2024, rduo1009"
 __license__ = "MIT"