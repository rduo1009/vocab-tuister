--- conflicted
+++ resolved
@@ -634,17 +634,6 @@
         output: EndingComponents
         if len(key) == 13:
             output = EndingComponents(
-<<<<<<< HEAD
-                tense=Tense(key[1:4]).regular,
-                voice=Voice(key[4:7]).regular,
-                mood=Mood(key[7:10]).regular,
-                number=Number(key[10:12]).regular,
-                person=int(key[12]),
-            )
-            output.string = (
-                f"{output.tense} {output.voice} {output.mood} "
-                f"{output.number} {PERSON_SHORTHAND[int(key[12])]}"
-=======
                 tense=Tense(key[1:4]),
                 voice=Voice(key[4:7]),
                 mood=Mood(key[7:10]),
@@ -655,7 +644,6 @@
                 f"{output.tense.regular} {output.voice.regular} "
                 f"{output.mood.regular} {output.number.regular} "
                 f"{PERSON_SHORTHAND[int(key[12])]}"
->>>>>>> c044c053
             )
             return output
         if len(key) == 16 and key[7:10] == "ptc":
