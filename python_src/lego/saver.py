#!/usr/bin/env python3
# -*- coding: utf-8 -*-

"""Contains a function for saving vocabulary files."""

from __future__ import annotations

<<<<<<< HEAD
import hashlib as hl
=======
import hashlib
>>>>>>> 65c2604f
import hmac
import warnings
from typing import TYPE_CHECKING

import dill as pickle
<<<<<<< HEAD
=======
import lz4.frame  # type: ignore[import-untyped]
>>>>>>> 65c2604f

from .exceptions import MisleadingFilenameWarning
from .misc import KEY, VocabList

if TYPE_CHECKING:
    from pathlib import Path


def save_vocab_dump(
    file_path: Path, vocab_list: VocabList, *, compress: bool = False
) -> None:
    """Saves a vocabulary dump file.

    The pickle files are signed with a HMAC signature to ensure the data
    has not been tampered with.
    The files can also be compressed using LZ4 compression. If this is the
    case, the files will be saved with the .lz4 extension, unless the user
    has put the .lz4 extension in the file path already.

    Parameters
    ----------
    file_path : pathlib.Path
        The path to the vocabulary dump file.
    vocab_list : VocabList
        The vocabulary to save.
    compress : bool, default = False
        Whether to compress the pickle file.

    Raises
    ------
    FileNotFoundError
        If the directory of the file does not exist.

    Warnings
    --------
    UserWarning
        If the file already exists and has been overwritten.
    MisleadingFilenameWarning
        If the file path does not end in .lz4 and the file is being
        compressed, or if the file path ends in .lz4 and the file is not
        being compressed.

    Examples
    --------
    >>> save_vocab_dump(
    ...     Path("path_to_file.pickle"), VocabList()
    ... )  # doctest: +SKIP
    """
    if not file_path.parent.exists():
        raise FileNotFoundError(
            f"The directory '{file_path.parent}' does not exist",
        )

    if file_path.exists():
        warnings.warn(
            f"The file '{file_path}' already exists and has been overwritten",
            stacklevel=2,
        )

    pickled_data: bytes = pickle.dumps(vocab_list)
    signature: str = hmac.new(KEY, pickled_data, hashlib.sha256).hexdigest()

    if compress:
        # Add lz4 extension if it is not already there
        if file_path.suffix != ".lz4":
            warnings.warn(
                f"The file '{file_path}' is being compressed, "
                "but the '.lz4' extension is not present and is being added.",
                category=MisleadingFilenameWarning,
                stacklevel=2,
            )
            file_path = file_path.with_suffix(f"{file_path.suffix}.lz4")

        with lz4.frame.open(file_path, "wb") as file:
            file.write(pickled_data)
            file.write(signature.encode())
        return

    if file_path.suffix == ".lz4":
        warnings.warn(
            f"The file '{file_path}' is not being compressed, "
            "but the file extension ('.lz4') suggests it is.",
            category=MisleadingFilenameWarning,
            stacklevel=2,
        )

    with open(file_path, "wb") as file:
        file.write(pickled_data)
        file.write(signature.encode())<|MERGE_RESOLUTION|>--- conflicted
+++ resolved
@@ -5,20 +5,13 @@
 
 from __future__ import annotations
 
-<<<<<<< HEAD
-import hashlib as hl
-=======
 import hashlib
->>>>>>> 65c2604f
 import hmac
 import warnings
 from typing import TYPE_CHECKING
 
 import dill as pickle
-<<<<<<< HEAD
-=======
 import lz4.frame  # type: ignore[import-untyped]
->>>>>>> 65c2604f
 
 from .exceptions import MisleadingFilenameWarning
 from .misc import KEY, VocabList
