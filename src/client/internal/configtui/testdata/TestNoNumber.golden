--- conflicted
+++ resolved
@@ -1,104 +1,3 @@
-<<<<<<< HEAD
-[?25l[?2004h]2;Create Session Config
-[1;4;4mVerb[0m[4m [0m[1;4;4mexclusions[0m[0K
-[38;2;225;123;52m[ ] All of them[0m[0K
-[1m[x] Deponent verbs[0m[0K
-[ ] First conjugation verbs[0K
-[ ] Second conjugation verbs[0K
-[ ] Third conjugation verbs[0K
-[ ] Fourth conjugation verbs[0K
-[ ] Mixed conjugation verbs[0K
-[ ] Irregular verbs[0K
-[ ] Present active indicative[0K
-[ ] Imperfect active indicative[0K
-[ ] Future active indicative[0K
-[ ] Perfect active indicative[0K
-[ ] Pluperfect active indicative[0K
-[ ] Future perfect active indicative[0K
-[ ] Present passive indicative[0K
-[ ] Imperfect passive indicative[0K
-[ ] Future passive indicative[0K
-[ ] Perfect passive indicative[0K
-[ ] Pluperfect passive indicative[0K
-[ ] Future perfect passive indicative[0K
-[ ] Present active subjunctive[0K
-[ ] Imperfect active subjunctive[0K
-[ ] Perfect active subjunctive[0K
-[ ] Pluperfect active subjunctive[0K
-[ ] Present active imperative[0K
-[ ] Present active infinitive[0K
-[ ] Present passive infinitive[0K
-[ ] Singular number[0K
-[ ] Plural number[0K
-[ ] 1st person[0K
-[ ] 2nd person[0K
-[ ] 3rd person[0K
-[38;2;97;97;97m↑[0m [38;2;73;73;73mmove up[0m[38;2;60;60;60m • [0m[38;2;97;97;97m↓[0m [38;2;73;73;73mmove down[0m[38;2;60;60;60m • [0m[38;2;97;97;97m←[0m [38;2;73;73;73mprevious page[0m[38;2;60;60;60m • [0m[38;2;97;97;97m→[0m [38;2;73;73;73mnext page[0m[38;2;60;60;60m • [0m[38;2;97;97;97m⎵[0m [38;2;73;73;73mcheck or uncheck option[0m[38;2;60;60;60m • [0m[38;2;97;97;97mctrl+q[0m [38;2;73;73;73mquit[0m[0K[300D[33A[1;4;4mParticiple[0m[4m [0m[1;4;4mexclusions[0m[0K
-[B[ ] Present active[0K
-[ ] Perfect passive[0K
-[ ] Future active[0K
-[ ] Masculine gender[0K
-[ ] Feminine gender[0K
-[ ] Neuter gender[0K
-[ ] Nominative case[0K
-[ ] Vocative case[0K
-[ ] Accusative case[0K
-[ ] Genitive case[0K
-[ ] Dative case[0K
-[ ] Ablative case[0K
-[ ] Singular number[0K
-[ ] Plural number[0K
-[38;2;97;97;97m↑[0m [38;2;73;73;73mmove up[0m[38;2;60;60;60m • [0m[38;2;97;97;97m↓[0m [38;2;73;73;73mmove down[0m[38;2;60;60;60m • [0m[38;2;97;97;97m←[0m [38;2;73;73;73mprevious page[0m[38;2;60;60;60m • [0m[38;2;97;97;97m→[0m [38;2;73;73;73mnext page[0m[38;2;60;60;60m • [0m[38;2;97;97;97m⎵[0m [38;2;73;73;73mcheck or uncheck option[0m[38;2;60;60;60m • [0m[38;2;97;97;97mctrl+q[0m [38;2;73;73;73mquit[0m[0K[0J[300D[16A[1;4;4mNoun[0m[4m [0m[1;4;4mexclusions[0m[0K
-[B[ ] First declension nouns[0K
-[ ] Second declension nouns[0K
-[ ] Third declension nouns[0K
-[ ] Fourth declension nouns[0K
-[ ] Fifth declension nouns[0K
-[ ] Irregular nouns[0K
-[B[B[B[B[B[B[B[B[300D[16A[1;4;4mAdjective[0m[4m [0m[1;4;4mexclusions[0m[0K
-[B[ ] First and second declension adjectives[0K
-[ ] Third declension adjectives[0K
-[ ] Masculine gender[0K
-[ ] Feminine gender[0K
-[ ] Neuter gender[0K
-[ ] Nominative case[0K
-[ ] Vocative case[0K
-[ ] Accusative case[0K
-[ ] Genitive case[0K
-[ ] Dative case[0K
-[ ] Ablative case[0K
-[ ] Singular number[0K
-[ ] Plural number[0K
-[ ] Positive degree[0K
-[ ] Comparative degree[0K
-[ ] Superlative degree[0K
-[38;2;97;97;97m↑[0m [38;2;73;73;73mmove up[0m[38;2;60;60;60m • [0m[38;2;97;97;97m↓[0m [38;2;73;73;73mmove down[0m[38;2;60;60;60m • [0m[38;2;97;97;97m←[0m [38;2;73;73;73mprevious page[0m[38;2;60;60;60m • [0m[38;2;97;97;97m→[0m [38;2;73;73;73mnext page[0m[38;2;60;60;60m • [0m[38;2;97;97;97m⎵[0m [38;2;73;73;73mcheck or uncheck option[0m[38;2;60;60;60m • [0m[38;2;97;97;97mctrl+q[0m [38;2;73;73;73mquit[0m[0K[300D[18A[1;4;4mAdverb[0m[4m [0m[1;4;4mexclusions[0m[0K
-[B[ ] Positive degree[0K
-[ ] Comparative degree[0K
-[ ] Superlative degree[0K
-[38;2;97;97;97m↑[0m [38;2;73;73;73mmove up[0m[38;2;60;60;60m • [0m[38;2;97;97;97m↓[0m [38;2;73;73;73mmove down[0m[38;2;60;60;60m • [0m[38;2;97;97;97m←[0m [38;2;73;73;73mprevious page[0m[38;2;60;60;60m • [0m[38;2;97;97;97m→[0m [38;2;73;73;73mnext page[0m[38;2;60;60;60m • [0m[38;2;97;97;97m⎵[0m [38;2;73;73;73mcheck or uncheck option[0m[38;2;60;60;60m • [0m[38;2;97;97;97mctrl+q[0m [38;2;73;73;73mquit[0m[0K[0J[300D[5A[1;4;4mPronoun[0m[4m [0m[1;4;4mexclusions[0m[0K
-[B[ ] Masculine gender[0K
-[ ] Feminine gender[0K
-[ ] Neuter gender[0K
-[ ] Nominative case[0K
-[ ] Vocative case[0K
-[ ] Accusative case[0K
-[ ] Genitive case[0K
-[ ] Dative case[0K
-[ ] Ablative case[0K
-[ ] Singular number[0K
-[ ] Plural number[0K
-[38;2;97;97;97m↑[0m [38;2;73;73;73mmove up[0m[38;2;60;60;60m • [0m[38;2;97;97;97m↓[0m [38;2;73;73;73mmove down[0m[38;2;60;60;60m • [0m[38;2;97;97;97m←[0m [38;2;73;73;73mprevious page[0m[38;2;60;60;60m • [0m[38;2;97;97;97m→[0m [38;2;73;73;73mnext page[0m[38;2;60;60;60m • [0m[38;2;97;97;97m⎵[0m [38;2;73;73;73mcheck or uncheck option[0m[38;2;60;60;60m • [0m[38;2;97;97;97mctrl+q[0m [38;2;73;73;73mquit[0m[0K[300D[13A[1;4;4mRegular[0m[4m [0m[1;4;4mword[0m[4m [0m[1;4;4mexclusions[0m[0K
-[B[38;2;97;97;97m↑[0m [38;2;73;73;73mmove up[0m[38;2;60;60;60m • [0m[38;2;97;97;97m↓[0m [38;2;73;73;73mmove down[0m[38;2;60;60;60m • [0m[38;2;97;97;97m←[0m [38;2;73;73;73mprevious page[0m[38;2;60;60;60m • [0m[38;2;97;97;97m→[0m [38;2;73;73;73mnext page[0m[38;2;60;60;60m • [0m[38;2;97;97;97m⎵[0m [38;2;73;73;73mcheck or uncheck option[0m[38;2;60;60;60m • [0m[38;2;97;97;97mctrl+q[0m [38;2;73;73;73mquit[0m[0K[0J[300D[2A[1;4;4mQuestion[0m[4m [0m[1;4;4mtypes[0m[0K
-[1;38;2;225;123;52m[x] Type-in English to Latin questions[0m[0K
-[1m[x] Type-in Latin to English questions[0m[0K
-[1m[x] Parsing questions[0m[0K
-[1m[x] Inflecting questions[0m[0K
-[1m[x] Principal parts questions[0m[0K
-[1m[x] Multiple choice English to Latin questions[0m[0K
-[1m[x] Multiple choice Latin to English questions[0m[0K
-[38;2;97;97;97m↑[0m [38;2;73;73;73mmove up[0m[38;2;60;60;60m • [0m[38;2;97;97;97m↓[0m [38;2;73;73;73mmove down[0m[38;2;60;60;60m • [0m[38;2;97;97;97m←[0m [38;2;73;73;73mprevious page[0m[38;2;60;60;60m • [0m[38;2;97;97;97m→[0m [38;2;73;73;73mnext page[0m[38;2;60;60;60m • [0m[38;2;97;97;97m⎵[0m [38;2;73;73;73mcheck or uncheck option[0m[38;2;60;60;60m • [0m[38;2;97;97;97mctrl+q[0m [38;2;73;73;73mquit[0m[0K[300D[8AInput the number of options wanted for multiple-choice questions.[0K
-=======
 [?25l[?2004h]2;Create Session Config
 [1;4;4mVerb[0m[4m [0m[1;4;4mexclusions[0m[K
 [38;2;225;123;52m[ ] All of them[0m[K
@@ -199,7 +98,6 @@
 [1m[x] Multiple choice English to Latin questions[0m[K
 [1m[x] Multiple choice Latin to English questions[0m[K
 [38;2;97;97;97m↑[0m [38;2;73;73;73mmove up[0m[38;2;60;60;60m • [0m[38;2;97;97;97m↓[0m [38;2;73;73;73mmove down[0m[38;2;60;60;60m • [0m[38;2;97;97;97m←[0m [38;2;73;73;73mprevious page[0m[38;2;60;60;60m • [0m[38;2;97;97;97m→[0m [38;2;73;73;73mnext page[0m[38;2;60;60;60m • [0m[38;2;97;97;97m⎵[0m [38;2;73;73;73mcheck or uncheck option[0m[38;2;60;60;60m • [0m[38;2;97;97;97mctrl+q[0m [38;2;73;73;73mquit[0m[K[300D[8AInput the number of options wanted for multiple-choice questions.[K
->>>>>>> ce3564e9
 > [7mM[0m[38;5;240must be a positive integer                                                                                                                                                                                                                                                                                [0m
 [2m(press right to save and quit)[0m[K[J[300D[2Ainput  is not a number[K
 [K[J[300D[2K
