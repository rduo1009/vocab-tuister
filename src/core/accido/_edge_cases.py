"""Contains edge case endings."""

from __future__ import annotations

import re
from typing import TYPE_CHECKING, Annotated, Final, Literal, TypeIs, cast

from ...utils.dict_changes import DictChanges
from .misc import MultipleEndings

if TYPE_CHECKING:
    from collections.abc import Callable

    from .type_aliases import Conjugation, Ending, Endings

<<<<<<< HEAD
=======

# TODO: Change formatting to make it clear that lines be longer here to 130 e.g. with below horizontal line
>>>>>>> 062e7c19
# -----------------------------------------------------------------------------
# DEFECTIVE VERBS

# FIXME: These lists are incorrect in places. If a verb has multiple etymologies,
# and one of those is defective, then the word will show up here even the other
# etymologies are not defective.

# Taken from https://en.wiktionary.org/wiki/Category:Latin_active-only_verbs
# deletions: cedo (multiple etymologies)
ACTIVE_ONLY_VERBS: Final[set[str]] = {
    "abaeto", "abbaeto", "abbatizo", "abbito", "abito", "abluo", "abnumero", "abnuto", "abolesco", "abrenuntio", "absum",
    "abundo", "accedo", "accersio", "accieo", "accino", "accipitro", "accresco", "aceo", "acesco", "acontizo", "acquiesco",
    "adaestuo", "adambulo", "adaugesco", "adbito", "adcedo", "adcresco", "addecet", "addisco", "addormio", "addormisco",
    "adequito", "aderro", "adesurio", "adfleo", "adfremo", "adfrio", "adfulgeo", "adhaereo", "adhaeresco", "adheresco",
    "adhinnio", "adiaceo", "adincresco", "adito", "adjaceo", "adlubesco", "adluceo", "adludio", "adluo", "admeo", "admigro",
    "admugio", "admurmuro", "adnato", "adnavigo", "adno", "adnullo", "adnuto", "adoleo", "adolesco", "adpertineo", "adploro",
    "adquiesco", "adremigo", "adrepo", "adsibilo", "adsideo", "adsido", "adsisto", "adstrepo", "adstupeo", "adsum", "advento",
    "advesperascit", "advigilo", "aegresco", "aegroto", "aequivaleo", "aerugino", "aerusco", "aestivo", "affremo", "affugio",
    "affulgeo", "aiio", "aio", "albeo", "albesco", "alesco", "algeo", "algesco", "allegorizo", "alluceo", "amaresco", "amtruo",
    "annato", "annavigo", "annicto", "anno", "annuto", "antesto", "antevolo", "antisto", "apage", "apparesco", "appertineo",
    "apploro", "apposco", "arboresco", "ardesco", "areo", "aresco", "arguto", "arrepo", "assenesco", "assibilo", "assideo",
    "assido", "assisto", "assum", "astrepo", "astupeo", "augesco", "auresco", "auroresco", "aurugino", "autumnascit",
    "autumnescit", "autumno", "auxilio", "aveo", "babello", "baeto", "balbutio", "balo", "barbio", "barrio", "baulo", "bebo",
    "bello", "beneplaceo", "beto", "blatero", "bombio", "bombizo", "bubo", "bubulcito", "bullesco", "cacaturio", "calefacto",
    "caleo", "calesco", "calleo", "calveo", "cambio", "candeo", "candesco", "caneo", "canesco", "casso", "catulio", "caurio",
    "caverno", "celebresco", "cenaturio", "ceveo", "cineresco", "circo", "circumcurso", "circumdoleo", "circumerro",
    "circumfulgeo", "circumgesto", "circumiaceo", "circumluceo", "circumluo", "circumpendeo", "circumsideo", "circumsido",
    "circumsilio", "circumstupeo", "circumvestio", "claresco", "clocito", "clueo", "cluo", "coacesco", "coalesco", "coest",
    "cohaereo", "cohaeresco", "cohereo", "colliquesco", "colluceo", "colludo", "commadeo", "commaneo", "commarceo", "commeto",
    "commiseresco", "commitigo", "commurmuro", "compareo", "compluit", "computresco", "concaleo", "concido", "concresco",
    "condecet", "condisco", "condoleo", "condormio", "condormisco", "confluo", "confulgeo", "congruo", "coniveo", "conluceo",
    "conludo", "conniveo", "conputresco", "conquiesco", "conquinisco", "conresurgo", "consanesco", "conscio", "consenesco",
    "consilesco", "consipio", "consono", "conspiro", "conspondeo", "consto", "constupeo", "consuadeo", "consurgo", "contabesco",
    "contenebresco", "conticeo", "contrasto", "contremesco", "contremo", "contumulo", "convaleo", "convalesco", "convecto", 
    "conviso", "cornesco", "correpo", "correspondeo", "corresurgo", "corrideo", "corusco", "crebesco", "crebresco", "crepo",
    "cresco", "crispio", "crocio", "crocito", "crotolo", "crudesco", "cubo", "cucio", "cucubo", "cucurio", "cursito", "decet",
    "decido", "decresco", "dedecet", "dedisco", "dedoleo", "deeo", "deferveo", "defervesco", "defloresco", "dego", "dehisco",
    "deliquesco", "deliro", "delitesco", "delitisco", "demano", "denarro", "denormo", "dependeo", "depropero", "derigeo",
    "desaevio", "descisco", "desenesco", "deserpo", "desideo", "desipio", "desisto", "destico", "desum", "desurgo", "devigesco",
    "diffingo", "diffleo", "diffluo", "diluceo", "dilucesco", "diluculat", "disconvenio", "discrepo", "dishiasco", "dispereo",
    "disserpo", "dissono", "dissuadeo", "dissulto", "distaedet", "disto", "ditesco", "doleo", "dormisco", "drenso", "drindio",
    "drivoro", "dulcesco", "duresco", "edisco", "edormio", "eduro", "effervesco", "effervo", "effloreo", "effloresco", "effulgeo",
    "egeo", "elanguesco", "elatro", "eluceo", "elucesco", "elugeo", "emacresco", "emaneo", "emarcesco", "emeto", "emineo",
    "enitesco", "equio", "equito", "erepo", "erugino", "escado", "eschado", "evanesco", "exacerbesco", "exalbesco", "exardesco",
    "exaresco", "exaugeo", "excado", "excandesco", "excido", "excresco", "exhorreo", "exilio", "existo", "exolesco", "expectoro",
    "exposco", "exserto", "exsilio", "exsisto", "exsolesco", "exsono", "exsto", "exsurgo", "extabesco", "exto", "exurgo",
    "fabrio", "fatisco", "felio", "fervesco", "fetesco", "fetifico", "fistulesco", "flaccesco", "flagro", "flaveo", "flavesco",
    "floreo", "floresco", "fluo", "folleo", "formico", "fraceo", "fracesco", "fraglo", "fragro", "frendesco", "frigeo",
    "frigesco", "frigutio", "frondeo", "frondesco", "frugesco", "fulgeo", "fulgesco", "fulgo", "furo", "gannio", "gestio",
    "gingrio", "glabresco", "glattio", "glaucio", "glisco", "glocio", "gloctoro", "glottoro", "gracillo", "grandesco",
    "grandinat", "gravesco", "grundio", "grunnio", "hebeo", "hebesco", "herbesco", "hilaresco", "hinnio", "hio", "hirrio",
    "hittio", "hiulco", "horripilo", "humeo", "iaceo", "ignesco", "illuceo", "immaneo", "immigro", "immineo", "immugio",
    "immurmuro", "inacesco", "inaestuo", "inalbeo", "inalbesco", "inambulo", "inaresco", "incalesco", "incalfacio", "incandesco",
    "incanesco", "incido", "incino", "inclaresco", "increbesco", "increbresco", "incresco", "incubo", "incumbo", "incurvesco",
    "indecoro", "induresco", "ineptio", "inerro", "infenso", "inferveo", "infervesco", "infremo", "ingravesco", "ingruo",
    "inhaereo", "inhaeresco", "inhorreo", "inhorresco", "inluceo", "inmaneo", "inmineo", "inquilino", "inscendo", "insenesco",
    "inserpo", "insibilo", "insilio", "insolesco", "insono", "instupeo", "insum", "intabesco", "intepeo", "interaresco",
    "interbito", "intercido", "intereo", "interequito", "interfugio", "interfulgeo", "interiaceo", "interjaceo", "interluceo",
    "intermaneo", "internecto", "interniteo", "intersono", "intersum", "intervolito", "intervolo", "intremo", "intribuo",
    "intumesco", "invaleo", "invalesco", "invergo", "inveterasco", "involito", "iuvenesco", "jaceo", "juvenesco", "labasco",
    "lactesco", "lallo", "lampo", "languesco", "lapidesco", "lassesco", "lateo", "latesco", "lentesco", "liceo", "limo", "lipio",
    "lippio", "liqueo", "liquesco", "longisco", "loretho", "luceo", "lucesco", "lucisco", "luo", "lutesco", "maceo", "maceresco",
    "macesco", "macresco", "madeo", "madesco", "malo", "marceo", "marcesco", "matresco", "maturesco", "maumo", "mellifico",
    "miccio", "mico", "mintrio", "minurrio", "miseresco", "miseret", "mitesco", "mitilo", "mollesco", "morigero", "muceo",
    "mucesco", "mugio", "murrio", "mutio", "muttio", "nausco", "nigresco", "ningit", "ninguit", "ninguo", "niteo", "nitesco",
    "nivesco", "no", "noctesco", "nolo", "notesco", "nupturio", "obaresco", "obatresco", "obbrutesco", "obdormisco", "obdulcesco",
    "obduresco", "obfulgeo", "obhorreoobiaceo", "objaceo", "oblitesco", "obmutesco", "oboleo", "obrigesco", "obsido", "obsolesco",
    "obsordesco", "obstipesco", "obstupesco", "obsum", "obsurdesco", "obtenebresco", "obticeo", "obtorpeo", "obvio", "occallesco",
    "occido", "offulgeo", "oggannio", "*oleo", "oleo", "olesco", "olo", "onco", "oportet", "oppedo", "oscito", "palleo",
    "pallesco", "palpebro", "palpito", "papo", "pappo", "passito", "pateo", "patesco", "pauperasco", "paupulo", "pauso", "pedo",
    "pelluceo", "pendeo", "percalleo", "percrebesco", "percrebresco", "perdo", "perdormisco", "pereffluo", "perferveo",
    "perhorreo", "perlateo", "perluceo", "permaneo", "permereo", "perniteo", "peroleo", "persedeo", "perserpo", "persilio",
    "persisto", "pertimeo", "pertineo", "pervaleo", "pervigeo", "pervolo", "pilpito", "pinguesco", "pipilo", "pipio", "pipo",
    "pisito", "plipio", "pluit", "plumesco", "pluo", "praeambulo", "praeemineo", "praefloreo", "praefugio", "praefulgeo",
    "praegestio", "praeiaceo", "praejaceo", "praeluceo", "praeniteo", "praeoleo", "praependeo", "praepolleo", "praesideo",
    "praesono", "praesum", "praeterfugio", "praetimeo", "praevaleo", "praevalesco", "procido", "prodeo", "profluo", "proluceo",
    "promineo", "propendeo", "proprio", "prorepo", "proserpo", "prosto", "prosum", "prurio", "pubesco", "pulpo", "purpurasco",
    "putesco", "putreo", "putresco", "quaxo", "quiesco", "quirrito", "rabio", "racco", "radicesco", "ranceo", "rancesco", "ranco",
    "ravio", "rebello", "recaleo", "recido", "recrepo", "recumbo", "redintegrasco", "redoleo", "redormio", "refert", "refloreo",
    "refluo", "refrigesco", "refulgeo", "relanguesco", "reluceo", "remaneo", "remollesco", "remugio", "renideo", "reniteo",
    "repauso", "repo", "repto", "resido", "resipisco", "resplendeo", "resurgo", "retono", "reviresco", "revivesco", "revivisco",
    "revivo", "ricio", "ricto", "rigesco", "rubesco", "rufesco", "rugio", "rumino", "sagio", "salveo", "sanesco", "sanguino",
    "sapio", "scabo", "scateo", "scato", "scaturio", "scaturrio", "scripturio", "secubo", "senesco", "seresco", "serpo", "sevio",
    "siccesco", "sido", "silesco", "soccito", "sordeo", "sordesco", "splendeo", "splendesco", "spumesco", "squaleo", "sternuo",
    "stinguo", "strideo", "strido", "stritto", "studeo", "stupeo", "stupesco", "subfulgeo", "subiaceo", "subjaceo", "subluceo",
    "suboleo", "subrepo", "subrubeo", "subsilio", "subsisto", "subsum", "subterfugio", "subteriaceo", "subterjaceo", "subtimeo",
    "succido", "succino", "succresco", "succubo", "sufferveo", "suffugio", "suffulgeo", "sugglutio", "sullaturio", "sum",
    "superbio", "supercresco", "supereffluo", "superemineo", "superfugio", "superiaceo", "superimmineo", "superjaceo",
    "superluceo", "superoccupo", "supersapio", "supersideo", "supersto", "supersum", "suprasedeo", "supterfugio", "surio",
    "tabeo", "tabesco", "tenebresco", "tenebrico", "tepeo", "tepesco", "tetrinnio", "tinnipo", "tintino", "torpeo", "torpesco",
    "traluceo", "transfluo", "transfugio", "transfulgeo", "transilio", "transluceo", "transpareo", "transvado", "transvenio",
    "trico", "trittilo", "trucilo", "tumeo", "tumesco", "turgeo", "turgesco", "tussio", "umbresco", "umeo", "umesco", "unco",
    "urco", "urvo", "vado", "vagio", "vago", "valeo", "valesco", "vanesco", "varico", "vento", "vero", "vesanio", "vesico",
    "vesperascit", "veterasco", "veteresco", "vigeo", "vigesco", "vireo", "viresco", "viridesco", "volito", "volo",
}  # fmt: skip

# FIXME: Handling 'accido' with multiple meanings is broken
# Taken from https://en.wiktionary.org/wiki/Category:Latin_verbs_with_missing_supine_stem
# additions: possum (defective), nolo (defective), malo (defective)
# deletions: incumbo (probably mistake), ruo (multiple etymologies), cedo (multiple etymologies)
MISSING_PPP_VERBS: Final[set[str]] = {
    "abaeto", "abago", "abarceo", "abbaeto", "abbatizo", "abbito", "abequito", "aberceo", "abhorresco", "abito", "abiturio",
    "abnato", "abnumero", "abnuto", "abolesco", "aboriscor", "aborto", "abrenuntio", "absilio", "absisto", "absono", "absto",
    "abstulo", "accano", "accersio", "accessito", "accido", "accieo", "accipitro", "accubo", "aceo", "acesco", "acetasco",
    "acontizo", "adaestuo", "adambulo", "adaugesco", "adbello", "adbito", "adcubo", "addecet", "addenseo", "addisco", "addormio",
    "addormisco", "aderro", "adesurio", "adfleo", "adformido", "adfremo", "adfrio", "adfulgeo", "adgemo", "adgravesco", "adiaceo",
    "adincresco", "adjaceo", "adlubesco", "adluceo", "adludio", "adluo", "admeo", "admigro", "admugio", "adnicto", "adnubilo",
    "adnullo", "adnuto", "adnutrio", "adoleo", "adolesco", "adpertineo", "adploro", "adpostulo", "adprenso", "adremigo", "adrepo",
    "adservio", "adsibilo", "adsido", "adsisto", "adsono", "adsto", "adstrepo", "adstupeo", "adtolero", "adtollo", "adtorqueo",
    "adurgeo", "advecto", "advesperascit", "advivo", "aegreo", "aegresco", "aerusco", "affleo", "afformido", "affremo", "affrio",
    "affugio", "affulgeo", "aiio", "aio", "albeo", "albesco", "albicasco", "alesco", "algeo", "algesco", "allegorizo", "alluceo",
    "alludio", "alluo", "alto", "amaresco", "ambigo", "amtruo", "amylo", "annicto", "anno", "annubilo", "annuto", "annutrio",
    "antecello", "antecurro", "antepolleo", "antesto", "antevio", "antisto", "apage", "aperto", "apolactizo", "apotheco",
    "apozymo", "apparesco", "appertineo", "apploro", "apposco", "appostulo", "apprenso", "apricor", "arboresco", "ardesco",
    "areo", "aresco", "arguto", "arrepo", "assenesco", "asservio", "assibilo", "assido", "assisto", "assono", "astituo", "asto",
    "astrepo", "astrifico", "astupeo", "attolero", "attollo", "attorqueo", "attorreo", "aufugio", "augesco", "augifico",
    "auresco", "auroresco", "auroro", "aurugino", "autumnascit", "autumnescit", "autumno", "aveo", "baeto", "balbutio", "barbio",
    "batto", "battuo", "batuo", "baulo", "bebo", "bellor", "beto", "blatio", "bombio", "bovinor", "bubo", "bubulcito", "bullesco",
    "cacaturio", "calefacto", "calesco", "calleo", "calveo", "calvor", "cambio", "candeo", "candesco", "candico", "candifico",
    "caneo", "canesco", "carro", "casso", "catulio", "caumo", "caurio", "caverno", "celebresco", "cenaturio", "ceveo",
    "cineresco", "cio", "circito", "circumcurro", "circumcurso", "circumdoleo", "circumerro", "circumfulgeo", "circumgesto",
    "circumiaceo", "circumluceo", "circumluo", "circumpendeo", "circumsido", "circumsilio", "circumsisto", "circumsto",
    "circumstupeo", "circumtergeo", "circumtono", "circumtorqueo", "circumtueor", "circumvado", "circumverto", "circumvestio",
    "circumvorto", "clango", "clareo", "claresco", "claudeo", "clocito", "clueo", "clueor", "cluo", "coacesco", "coexsisto",
    "cohaeresco", "cohorresco", "collineo", "colliquesco", "colluceo", "commadeo", "commaneo", "commarceo", "commemini",
    "commeto", "commiseresco", "commitigo", "compalpo", "comparco", "compasco", "compendo", "comperco", "compesco", "compluit",
    "comprecor", "computresco", "concaleo", "concalesco", "concallesco", "concido", "concupio", "condecet", "condenseo",
    "condisco", "condoleo", "condolesco", "condormio", "condormisco", "conferveo", "confervesco", "confluo", "conforio",
    "confremo", "confulgeo", "congemo", "congruo", "coniveo", "conluceo", "conniveo", "conpesco", "conputresco", "conquinisco",
    "conresurgo", "conrideo", "consanesco", "consarrio", "consenesco", "consilesco", "consimilo", "consipio", "consono",
    "constupeo", "consuadeo", "contabesco", "contenebresco", "conticeo", "conticesco", "conticisco", "continor", "contollo",
    "contrasto", "contremesco", "contremisco", "contremo", "contumulo", "convaleo", "convecto", "convergo", "converro",
    "convescor", "conviso", "convomo", "convorro", "cornesco", "correpo", "corresurgo", "corrideo", "cratio", "crebesco",
    "crebresco", "crispio", "crocio", "crotolo", "crudesco", "cucio", "cucubo", "cucurio", "cunio", "cupisco", "cursito",
    "decet", "decido", "decumbo", "dedecet", "dedisco", "dedoleo", "deeo", "defervesco", "defloreo", "defloresco", "defugio",
    "dego", "degulo", "dehisco", "delambo", "deliquesco", "deliro", "delitesco", "delitisco", "delumbo", "demadesco", "demolio",
    "denarro", "denormo", "denseo", "dependeo", "deposco", "depropero", "depudet", "derepo", "derigeo", "derigesco", "deruo",
    "desenesco", "deserpo", "desideo", "desido", "desipio", "desorbeo", "despecto", "despuo", "destico", "desuesco", "desurgo",
    "devigesco", "dicturio", "diffingo", "diffiteor", "diluceo", "dilucesco", "diluculat", "disconvenio", "discupio", "dishiasco",
    "dispecto", "dispereo", "disquiro", "dissero", "disserpo", "dissideo", "dissono", "dissulto", "distaedet", "disto", "ditesco",
    "divergo", "dormisco", "drenso", "drindio", "drivoro", "dulcesco", "duplo", "duresco", "edisco", "edormisco", "eduro",
    "effervesco", "effervo", "effloreo", "effloresco", "effluo", "effulgeo", "elanguesco", "elatro", "elego", "eluceo",
    "elucesco", "elugeo", "emacresco", "emarcesco", "ematuresco", "emeto", "emineo", "emolo", "eniteo", "enitesco", "enotesco",
    "equio", "ercisco", "erubesco", "erudero", "escado", "eschado", "evalesco", "evanesco", "evilesco", "exacerbesco",
    "exalbesco", "exaresco", "excado", "excandesco", "excido", "excommunico", "exhorreo", "exhorresco", "exilio", "existo",
    "exolesco", "expallesco", "expaveo", "expavesco", "expectoro", "expetesso", "expetisso", "exposco", "exserto", "exsilio",
    "exsolesco", "exsono", "exsplendesco", "extabesco", "extimesco", "extollo", "exurgeo", "fabrio", "faeteo", "fatisco", "felio",
    "fervesco", "feteo", "fetesco", "fetifico", "fistulesco", "flacceo", "flaccesco", "flagro", "flaveo", "flavesco", "floreo",
    "floresco", "foeteo", "folleo", "forio", "formico", "fraceo", "fracesco", "fraglo", "fragro", "frendesco", "frigefacto",
    "frigeo", "frigesco", "frigutio", "fritinnio", "frondeo", "frondesco", "frugesco", "frutesco", "fulgeo", "fulgesco", "fulgo",
    "furo", "furvesco", "gannio", "gingrio", "glabresco", "glabro", "glattio", "glaucio", "glisco", "glocio", "gloctoro",
    "glottoro", "gracillo", "graduo", "grandesco", "grandinat", "gravesco", "hebeo", "hebesco", "herbesco", "hercisco", "hiasco",
    "hilaresco", "hinnio", "hirrio", "hisco", "hittio", "horior", "horreo", "horresco", "horripilo", "humeo", "ignesco",
    "illuceo", "illucesco", "imbibo", "immadesco", "immaneo", "immineo", "immurmuro", "impedico", "impendeo", "inacesco",
    "inaestuo", "inalbeo", "inalbesco", "inambulo", "inardesco", "inaresco", "incalesco", "incalfacio", "incandesco", "incanesco",
    "incino", "inclaresco", "incolo", "increbesco", "increbresco", "incresco", "inculpo", "incurvesco", "indecoro", 
    "indigeo", "indolesco", "induresco", "ineptio", "infenso", "infervesco", "infindo", "infit", "infremo", "infrendo",
    "ingemesco", "ingemisco", "ingravesco", "ingruo", "inhaeresco", "inhorreo", "inhorresco", "inluceo", "inlucesco", "inmaneo",
    "inmineo", "innotesco", "inoboedio", "inquilino", "insenesco", "inserto", "insisto", "insolesco", "insono", "instabilio",
    "instimulo", "instupeo", "intabesco", "intepeo", "intepesco", "interaresco", "interbito", "intercido", "interequito",
    "interfluo", "interfugio", "interfulgeo", "interiaceo", "interjaceo", "interluceo", "intermaneo", "internecto", "interniteo",
    "interquiesco", "intersono", "intersto", "intervolito", "intollo", "intremo", "intribuo", "intumesco", "inurgeo", "invalesco",
    "invergo", "invesperascit", "inveterasco", "ito", "iuvenesco", "labasco", "lacteo", "lactesco", "lallo", "lampo", "lanceo",
    "lancio", "langueo", "languesco", "lapidesco", "lassesco", "lateo", "latesco", "lentesco", "lipio", "liqueo", "liquesco",
    "liquor", "liveo", "livido", "longisco", "loretho", "luceo", "lucesco", "lucisco", "luo", "lutesco", "maceo", "maceresco",
    "macesco", "macresco", "madeo", "madesco", "maereo", "maledictito", "mammo", "marceo", "marcesco", "matresco", "maturesco",
    "maumo", "medeor", "mellifico", "memini", "miccio", "mico", "mintrio", "minurrio", "miseresco", "miseret", "mitesco",
    "mitilo", "moereo", "molio", "mollesco", "moror", "muceo", "mucesco", "murrio", "mutio", "muttio", "nauculor", "nausco",
    "naviculor", "nigreo", "nigresco", "ningit", "ningo", "ninguit", "ninguo", "niteo", "nitesco", "nivesco", "no", "noctesco",
    "nominito", "notesco", "nubilo", "nupturio", "obaresco", "obatresco", "obaudio", "obbrutesco", "obducto", "obdulcesco",
    "obduresco", "obfulgeo", "obhorreo", "obiaceo", "objaceo", "oblanguesco", "oblitesco", "obmordeo", "obmutesco", "obnoxio",
    "oboleo", "obrigesco", "obsido", "obsono", "obsordesco", "obstipesco", "obstupesco", "obsurdesco", "obtenebresco", "obtexo",
    "obticeo", "obticesco", "obtingo", "obtorpeo", "obtorpesco", "obtueor", "occallesco", "occino", "offulgeo", "oleo", "olesco",
    "olo", "onco", "oporteo", "oportet", "oppedo", "optingo", "oscitor", "paedagogo", "palleo", "pallesco", "palpebro", "pangito",
    "papo", "pappo", "parturio", "passito", "pateo", "patesco", "patio", "patrisso", "patrizo", "pauperasco", "paveo", "pavesco",
    "pelluceo", "pendeo", "percalleo", "percrebesco", "percrebresco", "perdisco", "perdo", "perdormisco", "perducto", "pereffluo",
    "perferveo", "perfugio", "perhorreo", "perhorresco", "perlateo", "perlinio", "perluceo", "permereo", "perniteo", "peroleo",
    "perpetuito", "perscisco", "persedeo", "perserpo", "persilio", "persisto", "pertimeo", "pertimesco", "pertineo", "pertingo",
    "pertorqueo", "perurgeo", "perurgueo", "pervaleo", "pervigeo", "petesso", "petisso", "pilpito", "pinguesco", "pipilo",
    "pipio", "pipo", "pisito", "plecto", "plipio", "pluit", "plumesco", "pluo", "polleo", "populo", "porceo", "posco", "posteo",
    "praeambulo", "praeemineo", "praefloreo", "praefluo", "praefugio", "praefulgeo", "praegestio", "praeiaceo", "praejaceo",
    "praeluceo", "praemando", "praeniteo", "praeoleo", "praependeo", "praepolleo", "praesagio", "praeservio", "praesipio",
    "praesono", "praeterfluo", "praeterfugio", "praetimeo", "praevalesco", "procello", "procido", "profugio", "proluceo",
    "promineo", "propalo", "prurio", "psallo", "pubesco", "pulpo", "purgito", "purpurasco", "puteo", "putesco", "putreo",
    "putresco", "quirrito", "rabio", "racco", "radicesco", "ranceo", "rancesco", "ranco", "ravio", "rebullio", "recaleo",
    "recommoneo", "recrepo", "recumbo", "redintegrasco", "redoleo", "redormio", "reducto", "refello", "refert", "referveo",
    "refingo", "refloreo", "refrigesco", "refugio", "refulgeo", "relanguesco", "reluceo", "rememini", "reminisco", "reminiscor",
    "remollesco", "remugio", "reneo", "renideo", "reniteo", "rennuo", "renuo", "reporrigo", "reposco", "resipisco", "resisto",
    "resplendeo", "resto", "reticeo", "retono", "revindico", "reviresco", "revivesco", "revivisco", "revivo", "ricio", "ricto",
    "rigeo", "rigesco", "rubeo", "rubesco", "rufesco", "rugio", "sacio", "sagio", "salveo", "sanesco", "sanguino", "sapio",
    "sardo", "satago", "scabo", "scateo", "scato", "scaturio", "scaturrio", "scopo", "scripturio", "seneo", "senesco", "sentisco",
    "seresco", "sevio", "siccesco", "sicilio", "sido", "sileo", "silesco", "singultio", "soccito", "sordeo", "sordesco",
    "sospito", "splendeo", "splendesco", "spumesco", "squaleo", "stabulo", "sternuo", "sterto", "stinguo", "stipendio",
    "strideo", "strido", "stritto", "studeo", "stupeo", "stupesco", "subdoceo", "subedo", "subfulgeo", "subiaceo", "subjaceo",
    "subluceo", "suboleo", "subrubeo", "subservio", "subsilio", "subsisto", "subsono", "subterfluo", "subterfugio", "subteriaceo",
    "subterjaceo", "subtimeo", "suburgeo", "subvolo", "subvolvo", "succido", "succino", "succubo", "sufferveo", "suffringo",
    "suffugio", "suffulgeo", "sugglutio", "sullaturio", "superbio", "supercresco", "supereffluo", "superemineo", "superextollo",
    "superfluo", "superfugio", "superfulgeo", "superiaceo", "superimmineo", "superjaceo", "superluceo", "superobruo",
    "supersapio", "supersto", "supertraho", "supervaleo", "supervivo", "supo", "suppedo", "supterfugio", "surio", "sustollo",
    "tabeo", "tabesco", "temno", "tenebresco", "tenebrico", "tenerasco", "tepeo", "tepesco", "tetrinnio", "tibicino", "timeo",
    "tinnipo", "tintino", "tongeo", "torculo", "torpeo", "torpesco", "traluceo", "transfluo", "transfulgeo", "transilio",
    "transluceo", "transpicio", "transtineo", "transvado", "transvenio", "tremesco", "tremisco", "trico", "trittilo", "trucilo",
    "tumeo", "tumesco", "tumido", "turgeo", "turgesco", "tussio", "udo", "umbresco", "umeo", "umesco", "unco", "urco", "urgeo",
    "urgueo", "urvo", "vacefio", "vado", "vagio", "vago", "valesco", "vanesco", "vanno", "vegeo", "vento", "verecundor", "vergo",
    "vervago", "vesanio", "vescor", "vesico", "vesperascit", "veterasco", "veteresco", "vibrisso", "vigeo", "vigesco", "vilesco",
    "vireo", "viresco", "viridesco", "vissio", "vitulor", "vivesco",
    "possum", "nolo", "malo",
}  # fmt: skip

# Taken from https://en.wiktionary.org/wiki/Category:Latin_verbs_with_missing_supine_stem_except_in_the_future_active_participle
FUTURE_ACTIVE_PARTICIPLE_VERBS: Final[set[str]] = {
    "absum", "adsum", "assum", "caleo", "coest", "desum", "discrepo", "egeo", "exsto", "exto", "ferio", "incido", "insto",
    "insum", "intersum", "obsto", "obsum", "paeniteo", "persto", "pervolo", "poeniteo", "praesum", "prosum", "subsum", "sum",
    "supersum", "volo",
}  # fmt: skip

# Taken from https://en.wiktionary.org/wiki/Category:Latin_verbs_with_missing_gerund
# deletions: cedo (multiple etymologies)
MISSING_GERUND_VERBS: Final[set[str]] = {
    "absum", "adsum", "aiio", "aio", "assum", "coepi", "coest", "commemini", "desum", "inquam", "insum", "intersum",
    "libet", "lubet", "malo", "memini", "nolo", "obsum", "odi", "perlibet", "pervolo", "possum", "praesum", "prosum", "recoepi",
    "rememini", "subsum", "sum", "supersum", "volo",
}  # fmt: skip

# Taken from https://en.wiktionary.org/wiki/Category:Latin_verbs_with_missing_perfect_stem
# deletions: ruo (multiple etymologies), claudo (multiple etymologies), cedo (multiple etymologies)
MISSING_PERFECT_VERBS: Final[set[str]] = {
    "abaeto", "abago", "abarceo", "abbaeto", "abbito", "aberceo", "abhorresco", "abiturio", "abnato", "abnumero", "absono",
    "absto", "accessito", "accieo", "accipitro", "accubo", "acontizo", "adaugesco", "adbello", "adbito", "adcubo", "addenseo",
    "addormio", "addormisco", "adfleo", "adformido", "adfremo", "adfrio", "adgemo", "adgravesco", "adincresco", "adlubesco",
    "adludio", "admeo", "admugio", "adnicto", "adnubilo", "adnuto", "adnutrio", "adoleo", "adolesco", "adpostulo", "adprenso",
    "adservio", "adsibilo", "adsono", "adstrepo", "adtolero", "adtollo", "adtorqueo", "adurgeo", "advecto", "aegreo", "aegresco",
    "aerusco", "affleo", "afformido", "affremo", "affrio", "albeo", "albesco", "albicasco", "alesco", "alludio", "alto",
    "amaresco", "ambigo", "amoeno", "amtruo", "amylo", "annicto", "anno", "annubilo", "annuto", "annutrio", "antecello",
    "antecurro", "antepolleo", "antevio", "apage", "aperto", "apolactizo", "apotheco", "apozymo", "apparesco", "apposco",
    "appostulo", "apprenso", "arboresco", "arguto", "assenesco", "asservio", "assibilo", "assono", "astituo", "astrepo",
    "astrifico", "attolero", "attollo", "attorqueo", "attorreo", "auctifico", "augesco", "augifico", "auresco", "auroresco",
    "auroro", "aurugino", "autumnascit", "auxilio", "aveo", "baeto", "barbio", "bebo", "beto", "blandio", "blatio", "bombio",
    "bubo", "bubulcito", "bullesco", "cacaturio", "calefacto", "calesco", "calo", "calveo", "candico", "candifico", "carnifico", 
    "carro", "catulio", "caurio", "celebresco", "cenaturio", "cineresco", "cio", "circito", "circumcurro", "circumdoleo",
    "circumgesto", "circumluo", "circumpendeo", "circumsido", "circumstupeo", "circumtergeo", "circumtorqueo", "circumverto",
    "circumvestio", "circumvorto", "clareo", "clarigo", "claudeo", "clocito", "clueo", "cluo", "collineo", "commeto",
    "commiseresco", "commitigo", "compalpo", "compasco", "compendo", "concavo", "concupio", "condenseo", "condormio", "confarreo",
    "conresurgo", "conrideo", "consarrio", "consimilo", "consipio", "consuadeo", "contenebresco", "contigno", "contollo",
    "contumulo", "convaleo", "convecto", "convergo", "converro", "conviso", "convomo", "convorro", "cornesco", "corresurgo",
    "corrideo", "cratio", "crispio", "crocio", "crotolo", "cucurio", "cunio", "cupisco", "cursito", "deeo", "defloreo", "degravo",
    "degulo", "delambo", "delumbo", "demadesco", "demolio", "demordeo", "denarro", "denormo", "denseo", "depango", "depecto",
    "depropero", "derigeo", "deserpo", "desorbeo", "despecto", "despuo", "destico", "desuesco", "desurgo", "devigesco",
    "dicturio", "diffingo", "diiugo", "dilorico", "disconvenio", "discupio", "dishiasco", "disiugo", "dispecto", "displodo",
    "disquiro", "dissero", "disserpo", "dissulto", "distaedet", "ditesco", "diverbero", "divergo", "dormisco", "drenso",
    "drindio", "drivoro", "duplo", "edormisco", "eduro", "effervo", "effusco", "effutio", "elaqueo", "elatro", "ematuresco",
    "emeto", "emolo", "eniteo", "enotesco", "equio", "ercisco", "erudero", "eviscero", "exacerbesco", "excalfacio", "excarnifico",
    "excommunico", "exolesco", "expaveo", "expectoro", "expetesso", "expetisso", "exserto", "exsolesco", "exsplendesco", "exsto",
    "exterebro", "exto", "extollo", "exurgeo", "faeteo", "fatisco", "felio", "fervesco", "feteo", "fetesco", "fetifico",
    "fistulesco", "flacceo", "flavesco", "floresco", "foeteo", "folleo", "formico", "fraceo", "frendesco", "frigefacto",
    "frigutio", "fritinnio", "frugesco", "frutesco", "fulgesco", "furvesco", "gingrio", "glabresco", "glabro", "glattio",
    "glaucio", "glisco", "glocio", "gracillo", "graduo", "grandesco", "grandinat", "gravesco", "hebeo", "hebesco", "herbesco",
    "hercisco", "hiasco", "hilaresco", "hirrio", "hisco", "hittio", "hiulco", "horripilo", "humeo", "ignesco", "illuceo",
    "imbrico", "immordeo", "immurmuro", "impedico", "impendeo", "impeto", "impetrio", "inaestuo", "inalbeo", "inalbesco",
    "incalfacio", "incero", "inculpo", "incurvesco", "indecoro", "ineptio", "infenso", "infervesco", "infindo", "infrendo",
    "ingravesco", "inhaeresco", "inluceo", "inoboedio", "inserto", "insolesco", "instabilio", "instimulo", "intepesco",
    "interaresco", "interbito", "interequito", "intermaneo", "internecto", "intervolito", "intollo", "intribuo", "inurgeo",
    "invergo", "invesperascit", "kalo", "labasco", "lacteo", "lactesco", "lallo", "lanceo", "lancio", "langueo", "lapidesco",
    "largio", "lassesco", "latesco", "leno", "lentesco", "lipio", "liveo", "livido", "longisco", "loretho", "lucisco", "lutesco",
    "maceo", "maceresco", "macesco", "maledictito", "mammo", "marcesco", "matresco", "mellifico", "miccio", "mintrio", "minurrio",
    "miseresco", "mitesco", "mitilo", "moereo", "molio", "mollesco", "muceo", "mucesco", "murrio", "nausco", "nigreo", "nitesco",
    "nivesco", "noctesco", "nominito", "nubilo", "obaresco", "obatresco", "obducto", "obmordeo", "obnoxio", "obsido", "obsono",
    "obtenebresco", "obticeo", "obtorpeo", "offusco", "olesco", "olo", "onco", "oppedo", "paedagogo", "palpebro", "pangito",
    "passito", "patio", "patrisso", "patrizo", "pauperasco", "pavesco", "perdormisco", "perducto", "pereffluo", "perlinio",
    "perlino", "perpetuito", "perscisco", "pertingo", "pertorqueo", "petesso", "petisso", "pilo", "pilpito", "pinguesco",
    "pipilo", "pipio", "pipo", "pisito", "plecto", "plipio", "plumesco", "polleo", "populo", "porceo", "posteo", "praefluo",
    "praegestio", "praemando", "praemoveo", "praeoleo", "praependeo", "praeservio", "praeterfluo", "praetorqueo", "praevalesco",
    "procello", "procido", "propalo", "prurio", "pulpo", "purgito", "purpurasco", "puteo", "quadripartio", "quadruplo", "quatio",
    "quirrito", "rabio", "racco", "radicesco", "ranceo", "rancesco", "ranco", "ravio", "recommoneo", "redintegrasco", "redormio",
    "reducto", "refingo", "reminisco", "remollesco", "remollio", "remugio", "reneo", "reporrigo", "reposco", "retono",
    "revindico", "revivo", "ricio", "ricto", "rigeo", "rufesco", "sacio", "sagio", "salivo", "sallo", "salveo", "sanesco",
    "sanguino", "sardo", "satago", "scopo", "scripturio", "seneo", "sentisco", "seresco", "sevio", "siccesco", "sicilio",
    "silesco", "singultio", "soccito", "sospito", "spumesco", "stabulo", "stinguo", "stritto", "subdoceo", "subinvideo",
    "subservio", "subsono", "subterfluo", "suburgeo", "subvolo", "subvolvo", "succino", "succubo", "suffringo", "sugglutio",
    "sullaturio", "superbio", "supereffluo", "superextollo", "superfulgeo", "superimmineo", "superluceo", "superobruo",
    "superoccupo", "supertraho", "supervaleo", "supervestio", "supo", "suppedo", "surio", "sustollo", "tenebresco", "tenerasco",
    "tetrinnio", "tibicino", "tinnipo", "tongeo", "torculo", "traluceo", "transluceo", "transpicio", "transtineo", "transvenio",
    "tremesco", "tremisco", "trico", "trittilo", "trucilo", "tueo", "tumeo", "tumido", "turgesco", "tussio", "umbresco", "umeo",
    "umesco", "unco", "urco", "urvo", "vanesco", "vanno", "vento", "vervago", "vesanio", "vesico", "veterasco", "veteresco",
    "vibrisso", "vieo", "vilesco", "viresco", "viridesco", "vissio",
}  # fmt: skip

# Taken from https://en.wiktionary.org/wiki/Category:Latin_verbs_with_missing_future
# deletions: cedo (multiple etymologies), apage (not really a verb)
MISSING_FUTURE_VERBS: Final[set[str]] = {"adsoleo", "assoleo", "soleo"}

# Taken from https://en.wiktionary.org/wiki/Category:Latin_verbs_with_supine_stem_with_missing_future_active_participle
# deletions: all verbs ending in 'fio' (should be grouped with 'facio')
MISSING_FAP_VERBS: Final[set[str]] = {"libet", "lubet", "perlibet"}

# Taken from https://en.wiktionary.org/wiki/Category:Latin_impersonal_verbs
# many deletions as there are some regular verbs with impersonal meanings placed here
IMPERSONAL_VERBS: Final[set[str]] = {
    "advesperascit", "autumnascit", "autumnescit", "coest", "compluit", "depudet", "diluculat", "dispudet", "distaedet",
    "grandinat", "impluit", "infit", "invesperascit", "libet", "lubet", "miseret", "ningit", "ninguit", "oportet", "perlibet",
    "pertaedet", "piget", "pluit", "refert", "taedet", "vesperascit",
}  # fmt: skip

# Taken from https://en.wiktionary.org/wiki/Category:Latin_verbs_with_impersonal_passive
# NOTE: Some verbs in here might be 'impersonal in the passive in Old Latin', not sure if that counts?
IMPERSONAL_PASSIVE_VERBS: Final[set[str]] = {
    "abaestuo", "abambulo", "abeo", "abequito", "abludo", "abnato", "abnocto", "aborto", "absilio", "absisto", "absono", "absto",
    "accano", "accapito", "accessito", "accubo", "adcubo", "adfluo", "adservio", "adsto", "adsurgo", "advenio", "advivo",
    "affluo", "antevenio", "asservio", "assurgo", "asto", "aufugio", "buccino", "bucino", "cado", "concubo", "concumbo",
    "conferveo", "confugio", "consisto", "convivo", "curso", "decumbo", "defluo", "depoclo", "diffugio", "dissideo", "dormio",
    "evenio", "faveo", "ferveo", "fervo", "hymnio", "inoboedio", "insanio", "insisto", "intersto", "lapso", "ningo", "obsisto",
    "obsto", "paeniteo", "pareo", "perdoleo", "pereo", "perfluo", "perfugio", "persto", "pervenio", "poeniteo", "possum",
    "profugio", "psallo", "redeo", "referveo", "refugio", "resilio", "resisto", "resto", "revenio", "saevio", "sedeo", "servio",
    "sterto", "sto", "subservio", "subvenio", "supervivo", "usito", "vapulo", "venio", "victito", "vivo", "volo", "vomito",
}  # fmt: skip

# -----------------------------------------------------------------------------
# FULLY DEFECTIVE VERBS
# (verbs where it is more convenient to simply define the endings manually)

DEFECTIVE_VERBS: Final[dict[str, Endings]] = {
    "inquam": {
        "Vpreactindsg1": "inquam",    "Vpreactindsg2": "inquis",   "Vpreactindsg3": "inquit",
        "Vpreactindpl1": "inquimus",  "Vpreactindpl2": "inquitis", "Vpreactindpl3": "inquint",
        "Vimpactindsg3": "inquiebat", "Vfutactindsg2": "inquies",  "Vfutactindsg3": "inquiet",
        "Vperactindsg1": "inquii",    "Vperactindsg2": "inquisti", "Vperactindsg3": "inquit",
        "Vperactsbjsg3": "inquiat",
        "Vpreactipesg2": "inque",
    },
    "coepi": {
        "Vperactindsg1"   : "coepi",           "Vperactindsg2"   : "coepisti",        "Vperactindsg3"   : "coepit",
        "Vperactindpl1"   : "coepimus",        "Vperactindpl2"   : "coepistis",       "Vperactindpl3"   : "coeperunt",
        "Vplpactindsg1"   : "coeperam",        "Vplpactindsg2"   : "coeperas",        "Vplpactindsg3"   : "coeperat",
        "Vplpactindpl1"   : "coeperamus",      "Vplpactindpl2"   : "coeperatis",      "Vplpactindpl3"   : "coeperant",
        "Vfpractindsg1"   : "coepero",         "Vfpractindsg2"   : "coeperis",        "Vfpractindsg3"   : "coeperit",
        "Vfpractindpl1"   : "coeperimus",      "Vfpractindpl2"   : "coeperitis",      "Vfpractindpl3"   : "coeperint",
        "Vperpasindsg1"   : "coeptus sum",     "Vperpasindsg2"   : "coeptus es",      "Vperpasindsg3"   : "coeptus est",
        "Vperpasindpl1"   : "coeptus sumus",   "Vperpasindpl2"   : "coeptus estis",   "Vperpasindpl3"   : "coeptus sunt",
        "Vplppasindsg1"   : "coeptus eram",    "Vplppasindsg2"   : "coeptus eras",    "Vplppasindsg3"   : "coeptus erat",
        "Vplppasindpl1"   : "coeptus eramus",  "Vplppasindpl2"   : "coeptus eratis",  "Vplppasindpl3"   : "coeptus erant",
        "Vfprpasindsg1"   : "coeptus ero",     "Vfprpasindsg2"   : "coeptus eris",    "Vfprpasindsg3"   : "coeptus erit",
        "Vfprpasindpl1"   : "coeptus erimus",  "Vfprpasindpl2"   : "coeptus eritis",  "Vfprpasindpl3"   : "coeptus erunt",
        "Vperactsbjsg1"   : "coeperim",        "Vperactsbjsg2"   : "coeperis",        "Vperactsbjsg3"   : "coeperit",
        "Vperactsbjpl1"   : "coeperimus",      "Vperactsbjpl2"   : "coeperitis",      "Vperactsbjpl3"   : "coeperint",
        "Vplpactsbjsg1"   : "coepissem",       "Vplpactsbjsg2"   : "coepisses",       "Vplpactsbjsg3"   : "coepisset",
        "Vplpactsbjpl1"   : "coepissemus",     "Vplpactsbjpl2"   : "coepissetis",     "Vplpactsbjpl3"   : "coepissent",
        "Vperpassbjsg1"   : "coeptus sim",     "Vperpassbjsg2"   : "coeptus sis",     "Vperpassbjsg3"   : "coeptus sit",
        "Vperpassbjpl1"   : "coeptus simus",   "Vperpassbjpl2"   : "coeptus sitis",   "Vperpassbjpl3"   : "coeptus sint",
        "Vplppassbjsg1"   : "coeptus essem",   "Vplppassbjsg2"   : "coeptus esses",   "Vplppassbjsg3"   : "coeptus esset",
        "Vplppassbjpl1"   : "coeptus essemus", "Vplppassbjpl2"   : "coeptus essetis", "Vplppassbjpl3"   : "coeptus essent",
        "Vfutactinf   "   : "coepturus esse",  "Vperactinf   "   : "coepisse",
        "Vfutpasinf   "   : "coeptum iri",     "Vperpasinf   "   : "coeptus esse",
        "Vfutactptcmnomsg": "coepturus",       "Vfutactptcmvocsg": "coepture",        "Vfutactptcmaccsg": "coepturum",
        "Vfutactptcmgensg": "coepturi",        "Vfutactptcmdatsg": "coepturo",        "Vfutactptcmablsg": "coepturo",
        "Vfutactptcmnompl": "coepturi",        "Vfutactptcmvocpl": "coepturi",        "Vfutactptcmaccpl": "coepturos",
        "Vfutactptcmgenpl": "coepturorum",     "Vfutactptcmdatpl": "coepturis",       "Vfutactptcmablpl": "coepturis",
        "Vfutactptcfnomsg": "coeptura",        "Vfutactptcfvocsg": "coeptura",        "Vfutactptcfaccsg": "coepturam",
        "Vfutactptcfgensg": "coepturae",       "Vfutactptcfdatsg": "coepturae",       "Vfutactptcfablsg": "coeptura",
        "Vfutactptcfnompl": "coepturae",       "Vfutactptcfvocpl": "coepturae",       "Vfutactptcfaccpl": "coepturas",
        "Vfutactptcfgenpl": "coepturarum",     "Vfutactptcfdatpl": "coepturis",       "Vfutactptcfablpl": "coepturis",
        "Vfutactptcnnomsg": "coepturum",       "Vfutactptcnvocsg": "coepturum",       "Vfutactptcnaccsg": "coepturum",
        "Vfutactptcngensg": "coepturi",        "Vfutactptcndatsg": "coepturo",        "Vfutactptcnablsg": "coepturo",
        "Vfutactptcnnompl": "coeptura",        "Vfutactptcnvocpl": "coeptura",        "Vfutactptcnaccpl": "coeptura",
        "Vfutactptcngenpl": "coepturorum",     "Vfutactptcndatpl": "coepturis",       "Vfutactptcnablpl": "coepturis",
        "Vperpasptcmnomsg": "coeptus",         "Vperpasptcmvocsg": "coepte",          "Vperpasptcmaccsg": "coeptum",
        "Vperpasptcmgensg": "coepti",          "Vperpasptcmdatsg": "coepto",          "Vperpasptcmablsg": "coepto",
        "Vperpasptcmnompl": "coepti",          "Vperpasptcmvocpl": "coepti",          "Vperpasptcmaccpl": "coeptos",
        "Vperpasptcmgenpl": "coeptorum",       "Vperpasptcmdatpl": "coeptis",         "Vperpasptcmablpl": "coeptis",
        "Vperpasptcfnomsg": "coepta",          "Vperpasptcfvocsg": "coepta",          "Vperpasptcfaccsg": "coeptam",
        "Vperpasptcfgensg": "coeptae",         "Vperpasptcfdatsg": "coeptae",         "Vperpasptcfablsg": "coepta",
        "Vperpasptcfnompl": "coeptae",         "Vperpasptcfvocpl": "coeptae",         "Vperpasptcfaccpl": "coeptas",
        "Vperpasptcfgenpl": "coeptarum",       "Vperpasptcfdatpl": "coeptis",         "Vperpasptcfablpl": "coeptis",
        "Vperpasptcnnomsg": "coeptum",         "Vperpasptcnvocsg": "coeptum",         "Vperpasptcnaccsg": "coeptum",
        "Vperpasptcngensg": "coepti",          "Vperpasptcndatsg": "coepto",          "Vperpasptcnablsg": "coepto",
        "Vperpasptcnnompl": "coepta",          "Vperpasptcnvocpl": "coepta",          "Vperpasptcnaccpl": "coepta",
        "Vperpasptcngenpl": "coeptorum",       "Vperpasptcndatpl": "coeptis",         "Vperpasptcnablpl": "coeptis",
        "Vsupacc"         : "coeptum",         "Vsupabl"         : "coeptu",
    },
    "recoepi": {
        "Vperactindsg1"   : "recoepi",           "Vperactindsg2"   : "recoepisti",        "Vperactindsg3"   : "recoepit",
        "Vperactindpl1"   : "recoepimus",        "Vperactindpl2"   : "recoepistis",       "Vperactindpl3"   : "recoeperunt",
        "Vplpactindsg1"   : "recoeperam",        "Vplpactindsg2"   : "recoeperas",        "Vplpactindsg3"   : "recoeperat",
        "Vplpactindpl1"   : "recoeperamus",      "Vplpactindpl2"   : "recoeperatis",      "Vplpactindpl3"   : "recoeperant",
        "Vfpractindsg1"   : "recoepero",         "Vfpractindsg2"   : "recoeperis",        "Vfpractindsg3"   : "recoeperit",
        "Vfpractindpl1"   : "recoeperimus",      "Vfpractindpl2"   : "recoeperitis",      "Vfpractindpl3"   : "recoeperint",
        "Vperpasindsg1"   : "recoeptus sum",     "Vperpasindsg2"   : "recoeptus es",      "Vperpasindsg3"   : "recoeptus est",
        "Vperpasindpl1"   : "recoeptus sumus",   "Vperpasindpl2"   : "recoeptus estis",   "Vperpasindpl3"   : "recoeptus sunt",
        "Vplppasindsg1"   : "recoeptus eram",    "Vplppasindsg2"   : "recoeptus eras",    "Vplppasindsg3"   : "recoeptus erat",
        "Vplppasindpl1"   : "recoeptus eramus",  "Vplppasindpl2"   : "recoeptus eratis",  "Vplppasindpl3"   : "recoeptus erant",
        "Vfprpasindsg1"   : "recoeptus ero",     "Vfprpasindsg2"   : "recoeptus eris",    "Vfprpasindsg3"   : "recoeptus erit",
        "Vfprpasindpl1"   : "recoeptus erimus",  "Vfprpasindpl2"   : "recoeptus eritis",  "Vfprpasindpl3"   : "recoeptus erunt",
        "Vperactsbjsg1"   : "recoeperim",        "Vperactsbjsg2"   : "recoeperis",        "Vperactsbjsg3"   : "recoeperit",
        "Vperactsbjpl1"   : "recoeperimus",      "Vperactsbjpl2"   : "recoeperitis",      "Vperactsbjpl3"   : "recoeperint",
        "Vplpactsbjsg1"   : "recoepissem",       "Vplpactsbjsg2"   : "recoepisses",       "Vplpactsbjsg3"   : "recoepisset",
        "Vplpactsbjpl1"   : "recoepissemus",     "Vplpactsbjpl2"   : "recoepissetis",     "Vplpactsbjpl3"   : "recoepissent",
        "Vperpassbjsg1"   : "recoeptus sim",     "Vperpassbjsg2"   : "recoeptus sis",     "Vperpassbjsg3"   : "recoeptus sit",
        "Vperpassbjpl1"   : "recoeptus simus",   "Vperpassbjpl2"   : "recoeptus sitis",   "Vperpassbjpl3"   : "recoeptus sint",
        "Vplppassbjsg1"   : "recoeptus essem",   "Vplppassbjsg2"   : "recoeptus esses",   "Vplppassbjsg3"   : "recoeptus esset",
        "Vplppassbjpl1"   : "recoeptus essemus", "Vplppassbjpl2"   : "recoeptus essetis", "Vplppassbjpl3"   : "recoeptus essent",
        "Vfutactinf   "   : "recoepturus esse",  "Vperactinf   "   : "recoepisse",
        "Vfutpasinf   "   : "recoeptum iri",     "Vperpasinf   "   : "recoeptus esse",
        "Vfutactptcmnomsg": "recoepturus",       "Vfutactptcmvocsg": "recoepture",        "Vfutactptcmaccsg": "recoepturum",
        "Vfutactptcmgensg": "recoepturi",        "Vfutactptcmdatsg": "recoepturo",        "Vfutactptcmablsg": "recoepturo",
        "Vfutactptcmnompl": "recoepturi",        "Vfutactptcmvocpl": "recoepturi",        "Vfutactptcmaccpl": "recoepturos",
        "Vfutactptcmgenpl": "recoepturorum",     "Vfutactptcmdatpl": "recoepturis",       "Vfutactptcmablpl": "recoepturis",
        "Vfutactptcfnomsg": "recoeptura",        "Vfutactptcfvocsg": "recoeptura",        "Vfutactptcfaccsg": "recoepturam",
        "Vfutactptcfgensg": "recoepturae",       "Vfutactptcfdatsg": "recoepturae",       "Vfutactptcfablsg": "recoeptura",
        "Vfutactptcfnompl": "recoepturae",       "Vfutactptcfvocpl": "recoepturae",       "Vfutactptcfaccpl": "recoepturas",
        "Vfutactptcfgenpl": "recoepturarum",     "Vfutactptcfdatpl": "recoepturis",       "Vfutactptcfablpl": "recoepturis",
        "Vfutactptcnnomsg": "recoepturum",       "Vfutactptcnvocsg": "recoepturum",       "Vfutactptcnaccsg": "recoepturum",
        "Vfutactptcngensg": "recoepturi",        "Vfutactptcndatsg": "recoepturo",        "Vfutactptcnablsg": "recoepturo",
        "Vfutactptcnnompl": "recoeptura",        "Vfutactptcnvocpl": "recoeptura",        "Vfutactptcnaccpl": "recoeptura",
        "Vfutactptcngenpl": "recoepturorum",     "Vfutactptcndatpl": "recoepturis",       "Vfutactptcnablpl": "recoepturis",
        "Vperpasptcmnomsg": "recoeptus",         "Vperpasptcmvocsg": "recoepte",          "Vperpasptcmaccsg": "recoeptum",
        "Vperpasptcmgensg": "recoepti",          "Vperpasptcmdatsg": "recoepto",          "Vperpasptcmablsg": "recoepto",
        "Vperpasptcmnompl": "recoepti",          "Vperpasptcmvocpl": "recoepti",          "Vperpasptcmaccpl": "recoeptos",
        "Vperpasptcmgenpl": "recoeptorum",       "Vperpasptcmdatpl": "recoeptis",         "Vperpasptcmablpl": "recoeptis",
        "Vperpasptcfnomsg": "recoepta",          "Vperpasptcfvocsg": "recoepta",          "Vperpasptcfaccsg": "recoeptam",
        "Vperpasptcfgensg": "recoeptae",         "Vperpasptcfdatsg": "recoeptae",         "Vperpasptcfablsg": "recoepta",
        "Vperpasptcfnompl": "recoeptae",         "Vperpasptcfvocpl": "recoeptae",         "Vperpasptcfaccpl": "recoeptas",
        "Vperpasptcfgenpl": "recoeptarum",       "Vperpasptcfdatpl": "recoeptis",         "Vperpasptcfablpl": "recoeptis",
        "Vperpasptcnnomsg": "recoeptum",         "Vperpasptcnvocsg": "recoeptum",         "Vperpasptcnaccsg": "recoeptum",
        "Vperpasptcngensg": "recoepti",          "Vperpasptcndatsg": "recoepto",          "Vperpasptcnablsg": "recoepto",
        "Vperpasptcnnompl": "recoepta",          "Vperpasptcnvocpl": "recoepta",          "Vperpasptcnaccpl": "recoepta",
        "Vperpasptcngenpl": "recoeptorum",       "Vperpasptcndatpl": "recoeptis",         "Vperpasptcnablpl": "recoeptis",
        "Vsupacc"         : "recoeptum",         "Vsupabl"         : "recoeptu",
    },
    "commemini": {
        "Vpreactindsg1"   : "commemini",       "Vpreactindsg2"   : "commeministi",    "Vpreactindsg3"   : "commeminit",
        "Vpreactindpl1"   : "commeminimus",    "Vpreactindpl2"   : "commeministis",   "Vpreactindpl3"   : "commeminerunt",
        "Vimpactindsg1"   : "commemineram",    "Vimpactindsg2"   : "commemineras",    "Vimpactindsg3"   : "commeminerat",
        "Vimpactindpl1"   : "commemineramus",  "Vimpactindpl2"   : "commemineratis",  "Vimpactindpl3"   : "commeminerant",
        "Vfutactindsg1"   : "commeminero",     "Vfutactindsg2"   : "commemineris",    "Vfutactindsg3"   : "commeminerit",
        "Vfutactindpl1"   : "commeminerimus",  "Vfutactindpl2"   : "commemineritis",  "Vfutactindpl3"   : "commeminerint",
        "Vpreactsbjsg1"   : "commeminerim",    "Vpreactsbjsg2"   : "commemineris",    "Vpreactsbjsg3"   : "commeminerit",
        "Vpreactsbjpl1"   : "commeminerimus",  "Vpreactsbjpl2"   : "commemineritis",  "Vpreactsbjpl3"   : "commeminerint",
        "Vimpactsbjsg1"   : "commeminissem",   "Vimpactsbjsg2"   : "commeminisses",   "Vimpactsbjsg3"   : "commeminisset",
        "Vimpactsbjpl1"   : "commeminissemus", "Vimpactsbjpl2"   : "commeminissetis", "Vimpactsbjpl3"   : "commeminissent",
        "Vfutactipesg2"   : "commemento",      "Vfutactipesg3"   : "commemento",      "Vfutactipepl2"   : "commementote",
        "Vpreactinf   "   : "commeminisse",
        "Vpreactptcmnomsg": "commeminens",     "Vpreactptcmvocsg": "commeminens",     "Vpreactptcmaccsg": "commeminentem",
        "Vpreactptcmgensg": "commeminentis",   "Vpreactptcmdatsg": "commeminenti",
        "Vpreactptcmablsg": MultipleEndings(regular="commeminenti", absolute="commeminente"),
        "Vpreactptcmnompl": "commeminentes",   "Vpreactptcmvocpl": "commeminentes",   "Vpreactptcmaccpl": "commeminentes",
        "Vpreactptcmgenpl": "commeminentium",  "Vpreactptcmdatpl": "commeminentibus", "Vpreactptcmablpl": "commeminentibus",
        "Vpreactptcfnomsg": "commeminens",     "Vpreactptcfvocsg": "commeminens",     "Vpreactptcfaccsg": "commeminentem",
        "Vpreactptcfgensg": "commeminentis",   "Vpreactptcfdatsg": "commeminenti",
        "Vpreactptcfablsg": MultipleEndings(regular="commeminenti", absolute="commeminente"),
        "Vpreactptcfnompl": "commeminentes",   "Vpreactptcfvocpl": "commeminentes",   "Vpreactptcfaccpl": "commeminentes",
        "Vpreactptcfgenpl": "commeminentium",  "Vpreactptcfdatpl": "commeminentibus", "Vpreactptcfablpl": "commeminentibus",
        "Vpreactptcnnomsg": "commeminens",     "Vpreactptcnvocsg": "commeminens",     "Vpreactptcnaccsg": "commeminens",
        "Vpreactptcngensg": "commeminentis",   "Vpreactptcndatsg": "commeminenti",
        "Vpreactptcnablsg": MultipleEndings(regular="commeminenti", absolute="commeminente"),
        "Vpreactptcnnompl": "commeminentia",   "Vpreactptcnvocpl": "commeminentia",   "Vpreactptcnaccpl": "commeminentia",
        "Vpreactptcngenpl": "commeminentium",  "Vpreactptcndatpl": "commeminentibus", "Vpreactptcnablpl": "commeminentibus",
    },
    "memini": {
        "Vpreactindsg1"   : "memini",       "Vpreactindsg2"   : "meministi",    "Vpreactindsg3"   : "meminit",
        "Vpreactindpl1"   : "meminimus",    "Vpreactindpl2"   : "meministis",   "Vpreactindpl3"   : "meminerunt",
        "Vimpactindsg1"   : "memineram",    "Vimpactindsg2"   : "memineras",    "Vimpactindsg3"   : "meminerat",
        "Vimpactindpl1"   : "memineramus",  "Vimpactindpl2"   : "memineratis",  "Vimpactindpl3"   : "meminerant",
        "Vfutactindsg1"   : "meminero",     "Vfutactindsg2"   : "memineris",    "Vfutactindsg3"   : "meminerit",
        "Vfutactindpl1"   : "meminerimus",  "Vfutactindpl2"   : "memineritis",  "Vfutactindpl3"   : "meminerint",
        "Vpreactsbjsg1"   : "meminerim",    "Vpreactsbjsg2"   : "memineris",    "Vpreactsbjsg3"   : "meminerit",
        "Vpreactsbjpl1"   : "meminerimus",  "Vpreactsbjpl2"   : "memineritis",  "Vpreactsbjpl3"   : "meminerint",
        "Vimpactsbjsg1"   : "meminissem",   "Vimpactsbjsg2"   : "meminisses",   "Vimpactsbjsg3"   : "meminisset",
        "Vimpactsbjpl1"   : "meminissemus", "Vimpactsbjpl2"   : "meminissetis", "Vimpactsbjpl3"   : "meminissent",
        "Vfutactipesg2"   : "memento",      "Vfutactipesg3"   : "memento",      "Vfutactipepl2"   : "mementote",
        "Vpreactinf   "   : "meminisse",
        "Vpreactptcmnomsg": "meminens",     "Vpreactptcmvocsg": "meminens",     "Vpreactptcmaccsg": "meminentem",
        "Vpreactptcmgensg": "meminentis",   "Vpreactptcmdatsg": "meminenti",
        "Vpreactptcmablsg": MultipleEndings(regular="meminenti", absolute="meminente"),
        "Vpreactptcmnompl": "meminentes",   "Vpreactptcmvocpl": "meminentes",   "Vpreactptcmaccpl": "meminentes",
        "Vpreactptcmgenpl": "meminentium",  "Vpreactptcmdatpl": "meminentibus", "Vpreactptcmablpl": "meminentibus",
        "Vpreactptcfnomsg": "meminens",     "Vpreactptcfvocsg": "meminens",     "Vpreactptcfaccsg": "meminentem",
        "Vpreactptcfgensg": "meminentis",   "Vpreactptcfdatsg": "meminenti",
        "Vpreactptcfablsg": MultipleEndings(regular="meminenti", absolute="meminente"),
        "Vpreactptcfnompl": "meminentes",   "Vpreactptcfvocpl": "meminentes",   "Vpreactptcfaccpl": "meminentes",
        "Vpreactptcfgenpl": "meminentium",  "Vpreactptcfdatpl": "meminentibus", "Vpreactptcfablpl": "meminentibus",
        "Vpreactptcnnomsg": "meminens",     "Vpreactptcnvocsg": "meminens",     "Vpreactptcnaccsg": "meminens",
        "Vpreactptcngensg": "meminentis",   "Vpreactptcndatsg": "meminenti",
        "Vpreactptcnablsg": MultipleEndings(regular="meminenti", absolute="meminente"),
        "Vpreactptcnnompl": "meminentia",   "Vpreactptcnvocpl": "meminentia",   "Vpreactptcnaccpl": "meminentia",
        "Vpreactptcngenpl": "meminentium",  "Vpreactptcndatpl": "meminentibus", "Vpreactptcnablpl": "meminentibus",
    },
    "rememini": {
        "Vpreactindsg1"   : "rememini",       "Vpreactindsg2"   : "remeministi",    "Vpreactindsg3"   : "rememinit",
        "Vpreactindpl1"   : "rememinimus",    "Vpreactindpl2"   : "remeministis",   "Vpreactindpl3"   : "rememinerunt",
        "Vimpactindsg1"   : "rememineram",    "Vimpactindsg2"   : "rememineras",    "Vimpactindsg3"   : "rememinerat",
        "Vimpactindpl1"   : "rememineramus",  "Vimpactindpl2"   : "rememineratis",  "Vimpactindpl3"   : "rememinerant",
        "Vfutactindsg1"   : "rememinero",     "Vfutactindsg2"   : "rememineris",    "Vfutactindsg3"   : "rememinerit",
        "Vfutactindpl1"   : "rememinerimus",  "Vfutactindpl2"   : "rememineritis",  "Vfutactindpl3"   : "rememinerint",
        "Vpreactsbjsg1"   : "rememinerim",    "Vpreactsbjsg2"   : "rememineris",    "Vpreactsbjsg3"   : "rememinerit",
        "Vpreactsbjpl1"   : "rememinerimus",  "Vpreactsbjpl2"   : "rememineritis",  "Vpreactsbjpl3"   : "rememinerint",
        "Vimpactsbjsg1"   : "rememinissem",   "Vimpactsbjsg2"   : "rememinisses",   "Vimpactsbjsg3"   : "rememinisset",
        "Vimpactsbjpl1"   : "rememinissemus", "Vimpactsbjpl2"   : "rememinissetis", "Vimpactsbjpl3"   : "rememinissent",
        "Vfutactipesg2"   : "rememento",      "Vfutactipesg3"   : "rememento",      "Vfutactipepl2"   : "remementote",
        "Vpreactinf   "   : "rememinisse",
        "Vpreactptcmnomsg": "rememinens",     "Vpreactptcmvocsg": "rememinens",     "Vpreactptcmaccsg": "rememinentem",
        "Vpreactptcmgensg": "rememinentis",   "Vpreactptcmdatsg": "rememinenti",
        "Vpreactptcmablsg": MultipleEndings(regular="rememinenti", absolute="rememinente"),
        "Vpreactptcmnompl": "rememinentes",   "Vpreactptcmvocpl": "rememinentes",   "Vpreactptcmaccpl": "rememinentes",
        "Vpreactptcmgenpl": "rememinentium",  "Vpreactptcmdatpl": "rememinentibus", "Vpreactptcmablpl": "rememinentibus",
        "Vpreactptcfnomsg": "rememinens",     "Vpreactptcfvocsg": "rememinens",     "Vpreactptcfaccsg": "rememinentem",
        "Vpreactptcfgensg": "rememinentis",   "Vpreactptcfdatsg": "rememinenti",
        "Vpreactptcfablsg": MultipleEndings(regular="rememinenti", absolute="rememinente"),
        "Vpreactptcfnompl": "rememinentes",   "Vpreactptcfvocpl": "rememinentes",   "Vpreactptcfaccpl": "rememinentes",
        "Vpreactptcfgenpl": "rememinentium",  "Vpreactptcfdatpl": "rememinentibus", "Vpreactptcfablpl": "rememinentibus",
        "Vpreactptcnnomsg": "rememinens",     "Vpreactptcnvocsg": "rememinens",     "Vpreactptcnaccsg": "rememinens",
        "Vpreactptcngensg": "rememinentis",   "Vpreactptcndatsg": "rememinenti",
        "Vpreactptcnablsg": MultipleEndings(regular="rememinenti", absolute="rememinente"),
        "Vpreactptcnnompl": "rememinentia",   "Vpreactptcnvocpl": "rememinentia",   "Vpreactptcnaccpl": "rememinentia",
        "Vpreactptcngenpl": "rememinentium",  "Vpreactptcndatpl": "rememinentibus", "Vpreactptcnablpl": "rememinentibus",
    },
    "odi": {
        "Vpreactindsg1"   : "odi",          "Vpreactindsg2"   : "odisti",       "Vpreactindsg3"   : "odit",
        "Vpreactindpl1"   : "odimus",       "Vpreactindpl2"   : "odistis",      "Vpreactindpl3"   : "oderunt",
        "Vimpactindsg1"   : "oderam",       "Vimpactindsg2"   : "oderas",       "Vimpactindsg3"   : "oderat",
        "Vimpactindpl1"   : "oderamus",     "Vimpactindpl2"   : "oderatis",     "Vimpactindpl3"   : "oderant",
        "Vfutactindsg1"   : "odero",        "Vfutactindsg2"   : "oderis",       "Vfutactindsg3"   : "oderit",
        "Vfutactindpl1"   : "oderimus",     "Vfutactindpl2"   : "oderitis",     "Vfutactindpl3"   : "oderint",
        "Vperactindsg1"   : "osus sum",     "Vperactindsg2"   : "osus es",      "Vperactindsg3"   : "osus est",
        "Vperactindpl1"   : "osus sumus",   "Vperactindpl2"   : "osus estis",   "Vperactindpl3"   : "osus sunt",
        "Vplpactindsg1"   : "osus eram",    "Vplpactindsg2"   : "osus eras",    "Vplpactindsg3"   : "osus erat",
        "Vplpactindpl1"   : "osus eramus",  "Vplpactindpl2"   : "osus eratis",  "Vplpactindpl3"   : "osus erant",
        "Vfpractindsg1"   : "osus ero",     "Vfpractindsg2"   : "osus eris",    "Vfpractindsg3"   : "osus erit",
        "Vfpractindpl1"   : "osus erimus",  "Vfpractindpl2"   : "osus eritis",  "Vfpractindpl3"   : "osus erunt",
        "Vprepasindsg1"   : "oderim",       "Vprepasindsg2"   : "oderis",       "Vprepasindsg3"   : "oderit",
        "Vprepasindpl1"   : "oderimus",     "Vprepasindpl2"   : "oderitis",     "Vprepasindpl3"   : "oderint",
        "Vimppasindsg1"   : "odissem",      "Vimppasindsg2"   : "odisses",      "Vimppasindsg3"   : "odisset",
        "Vimppasindpl1"   : "odissemus",    "Vimppasindpl2"   : "odissetis",    "Vimppasindpl3"   : "odissent",
        "Vperpasindsg1"   : "osus sim",     "Vperpasindsg2"   : "osus sis",     "Vperpasindsg3"   : "osus sit",
        "Vperpasindpl1"   : "osus simus",   "Vperpasindpl2"   : "osus sitis",   "Vperpasindpl3"   : "osus sint",
        "Vplppasindsg1"   : "osus essem",   "Vplppasindsg2"   : "osus esses",   "Vplppasindsg3"   : "osus esset",
        "Vplppasindpl1"   : "osus essemus", "Vplppasindpl2"   : "osus essetis", "Vplppasindpl3"   : "osus essent",
        "Vpreactinf   "   : "odisse",       "Vfutactinf   "   : "osurus esse",  "Vperactinf   "   : "osus esse",
        "Vfutactptcmnomsg": "osurus",       "Vfutactptcmvocsg": "osure",        "Vfutactptcmaccsg": "osurum",
        "Vfutactptcmgensg": "osuri",        "Vfutactptcmdatsg": "osuro",        "Vfutactptcmablsg": "osuro",
        "Vfutactptcmnompl": "osuri",        "Vfutactptcmvocpl": "osuri",        "Vfutactptcmaccpl": "osuros",
        "Vfutactptcmgenpl": "osurorum",     "Vfutactptcmdatpl": "osuris",       "Vfutactptcmablpl": "osuris",
        "Vfutactptcfnomsg": "osura",        "Vfutactptcfvocsg": "osura",        "Vfutactptcfaccsg": "osuram",
        "Vfutactptcfgensg": "osurae",       "Vfutactptcfdatsg": "osurae",       "Vfutactptcfablsg": "osura",
        "Vfutactptcfnompl": "osurae",       "Vfutactptcfvocpl": "osurae",       "Vfutactptcfaccpl": "osuras",
        "Vfutactptcfgenpl": "osurarum",     "Vfutactptcfdatpl": "osuris",       "Vfutactptcfablpl": "osuris",
        "Vfutactptcnnomsg": "osurum",       "Vfutactptcnvocsg": "osurum",       "Vfutactptcnaccsg": "osurum",
        "Vfutactptcngensg": "osuri",        "Vfutactptcndatsg": "osuro",        "Vfutactptcnablsg": "osuro",
        "Vfutactptcnnompl": "osura",        "Vfutactptcnvocpl": "osura",        "Vfutactptcnaccpl": "osura",
        "Vfutactptcngenpl": "osurorum",     "Vfutactptcndatpl": "osuris",       "Vfutactptcnablpl": "osuris",
        "Vperpasptcmnomsg": "osus",         "Vperpasptcmvocsg": "ose",          "Vperpasptcmaccsg": "osum",
        "Vperpasptcmgensg": "osi",          "Vperpasptcmdatsg": "oso",          "Vperpasptcmablsg": "oso",
        "Vperpasptcmnompl": "osi",          "Vperpasptcmvocpl": "osi",          "Vperpasptcmaccpl": "osos",
        "Vperpasptcmgenpl": "osorum",       "Vperpasptcmdatpl": "osis",         "Vperpasptcmablpl": "osis",
        "Vperpasptcfnomsg": "osa",          "Vperpasptcfvocsg": "osa",          "Vperpasptcfaccsg": "osam",
        "Vperpasptcfgensg": "osae",         "Vperpasptcfdatsg": "osae",         "Vperpasptcfablsg": "osa",
        "Vperpasptcfnompl": "osae",         "Vperpasptcfvocpl": "osae",         "Vperpasptcfaccpl": "osas",
        "Vperpasptcfgenpl": "osarum",       "Vperpasptcfdatpl": "osis",         "Vperpasptcfablpl": "osis",
        "Vperpasptcnnomsg": "osum",         "Vperpasptcnvocsg": "osum",         "Vperpasptcnaccsg": "osum",
        "Vperpasptcngensg": "osi",          "Vperpasptcndatsg": "oso",          "Vperpasptcnablsg": "oso",
        "Vperpasptcnnompl": "osa",          "Vperpasptcnvocpl": "osa",          "Vperpasptcnaccpl": "osa",
        "Vperpasptcngenpl": "osorum",       "Vperpasptcndatpl": "osis",         "Vperpasptcnablpl": "osis",
        "Vsupacc"         : "osum",         "Vsupabl"         : "osu",
    },
}  # fmt: skip


# -----------------------------------------------------------------------------
# IRREGULAR VERBS

type _IrregularVerb = Literal[
    "sum", "possum", "volo", "nolo", "malo", "fero", "eo", "facio"
]

IRREGULAR_VERB_CONJUGATION: Final[dict[_IrregularVerb, Conjugation]] = {
    "sum": 3,
    "possum": 3,
    "volo": 3,
    "nolo": 3,
    "malo": 3,
    "fero": 3,
    "eo": 4,  # no idea if this really matters?
    "facio": 5,
}

IRREGULAR_VERB_STEMS: Final[dict[_IrregularVerb, tuple[str, str]]] = {
    # (_inf_stem, _preptc_stem), unused or impossible stems are not provided
    "sum": ("", ""),
    "possum": ("", "pote"),
    "volo": ("vol", "vole"),
    "nolo": ("nol", "nole"),
    "malo": ("mal", "male"),
    "fero": ("fer", "fere"),
    "eo": ("", "ie"),  # fourth conjugation-like?
    "facio": ("fac", "facie"),
}

IRREGULAR_VERB_CHANGES: Final[dict[_IrregularVerb, DictChanges[Ending]]] = {
    "sum": DictChanges(  # sum, esse, fui, futurus
        # perfective indicative and subjunctive, imperfect subjunctive are regular
        replacements={
            "Vpreactindsg2": "es",     "Vpreactindsg3": "est",
            "Vpreactindpl1": "sumus",  "Vpreactindpl2": "estis",  "Vpreactindpl3": "sunt",
            "Vimpactindsg1": "eram",   "Vimpactindsg2": "eras",   "Vimpactindsg3": "erat",
            "Vimpactindpl1": "eramus", "Vimpactindpl2": "eratis", "Vimpactindpl3": "erant",
            "Vfutactindsg1": "ero",    "Vfutactindsg2": "eris",   "Vfutactindsg3": "erit",
            "Vfutactindpl1": "erimus", "Vfutactindpl2": "eritis", "Vfutactindpl3": "erunt",
            "Vpreactsbjsg1": "sim",    "Vpreactsbjsg2": "sis",    "Vpreactsbjsg3": "sit",
            "Vpreactsbjpl1": "simus",  "Vpreactsbjpl2": "sitis",  "Vpreactsbjpl3": "sint",
            "Vpreactipesg2": "es",     "Vpreactipepl2": "este",
            "Vfutactipesg2": "esto",   "Vfutactipesg3": "esto",
            "Vfutactipepl2": "estote", "Vfutactipepl3": "sunto",
            "Vfutactinf   ": MultipleEndings(
                regular="futurum esse", second="fore"
            ),
        },
        additions={},
        # no passives, present participles
        deletions={re.compile(r"^.{4}pas.*$"), re.compile(r"^.preactptc.*$")},
    ),
    "possum": DictChanges(  # possum, posse, potui
        # perfective indicative and subjunctive, imperfect subjunctive are regular
        replacements={
            "Vpreactindsg2": "potes",     "Vpreactindsg3": "potest",
            "Vpreactindpl1": "possumus",  "Vpreactindpl2": "potestis",  "Vpreactindpl3": "possunt",
            "Vimpactindsg1": "poteram",   "Vimpactindsg2": "poteras",   "Vimpactindsg3": "poterat",
            "Vimpactindpl1": "poteramus", "Vimpactindpl2": "poteratis", "Vimpactindpl3": "poterant",
            "Vfutactindsg1": "potero",    "Vfutactindsg2": "poteris",   "Vfutactindsg3": "poterit",
            "Vfutactindpl1": "poterimus", "Vfutactindpl2": "poteritis", "Vfutactindpl3": "poterunt",
            "Vpreactsbjsg1": "possim",    "Vpreactsbjsg2": "possis",    "Vpreactsbjsg3": "possit",
            "Vpreactsbjpl1": "possimus",  "Vpreactsbjpl2": "possitis",  "Vpreactsbjpl3": "possint",
        },
        additions={},
        # no imperatives, passives
        deletions={re.compile(r"^.{4}pas.*$"), re.compile(r"^.{7}ipe.*$")},
    ),
    "volo": DictChanges(  # volo, velle, volui, voliturus
        # only present indicative and subjunctive are irregular
        replacements={
            "Vpreactindsg2": "vis",     "Vpreactindsg3": "vult",
            "Vpreactindpl1": "volumus", "Vpreactindpl2": "vultis",  "Vpreactindpl3": "volunt",
            "Vpreactsbjsg1": "velim",   "Vpreactsbjsg2": "velis",   "Vpreactsbjsg3": "velit",
            "Vpreactsbjpl1": "velimus", "Vpreactsbjpl2": "velitis", "Vpreactsbjpl3": "velint",
        },
        additions={},
        # no imperatives, passives
        deletions={re.compile(r"^.{4}pas.*$"), re.compile(r"^.{7}ipe.*$")},
    ),
    "nolo": DictChanges(  # nolo, nolle, nolui
        # only present indicative and subjunctive, and imperative are irregular
        replacements={
            "Vpreactindsg2": "non vis", "Vpreactindsg3": "non vult",
            "Vpreactindpl1": "nolumus", "Vpreactindpl2": "non vultis", "Vpreactindpl3": "nolunt",
            "Vpreactsbjsg1": "nelim",   "Vpreactsbjsg2": "nelis",      "Vpreactsbjsg3": "nelit",
            "Vpreactsbjpl1": "nelimus", "Vpreactsbjpl2": "nelitis",    "Vpreactsbjpl3": "nelint",
            "Vpreactipesg2": "noli",    "Vpreactipepl2": "nolite",
        },
        additions={},
        # no passives
        deletions={re.compile(r"^.{4}pas.*$")},
    ),
    "malo": DictChanges(  # malo, malle, malui
        # only present indicative and subjunctive are irregular
        replacements={
            "Vpreactindsg2": "mavis",   "Vpreactindsg3": "mavult",
            "Vpreactindpl1": "malumus", "Vpreactindpl2": "mavultis", "Vpreactindpl3": "malunt",
            "Vpreactsbjsg1": "malim",   "Vpreactsbjsg2": "malis",    "Vpreactsbjsg3": "malit",
            "Vpreactsbjpl1": "malimus", "Vpreactsbjpl2": "malitis",  "Vpreactsbjpl3": "malint",
        },
        additions={},
        # no passives, imperatives
        deletions={re.compile(r"^.{4}pas.*$"), re.compile(r"^.{7}ipe.*$")},
    ),
    "fero": DictChanges(  # fero, ferre, tuli, latus
        # some forms are irregular
        replacements={
            "Vpreactindsg2": "fers",     "Vpreactindsg3": "fert",
            "Vpreactindpl2": "fertis",
            "Vprepasindsg2": "ferris",   "Vprepasindsg3": "fertur",
            "Vpreactipesg2": "fer",      "Vpreactipepl2": "ferte",
            "Vprepasipesg2": "ferre",    "Vprepasipepl2": "ferimini",
            "Vfutactipesg2": "ferto",    "Vfutactipesg3": "ferto",
            "Vfutactipepl2": "fertote",  "Vfutactipepl3": "ferunto",
            "Vfutpasipesg2": "fertor",   "Vfutpasipesg3": "fertor",
            "Vfutpasipepl3": "feruntor",
            "Vprepasinf   ": "ferri",
        },
        additions={},
        deletions=set(),
    ),
    "eo": DictChanges(  # eo, ire, ii, itus
        # various forms are regular throughout
        replacements={
            "Vpreactindpl3"   : "eunt",
            "Vimpactindsg1"   : "ibam",     "Vimpactindsg2"   : "ibas",     "Vimpactindsg3"   : "ibat",
            "Vimpactindpl1"   : "ibamus",   "Vimpactindpl2"   : "ibatis",   "Vimpactindpl3"   : "ibant",
            "Vfutactindsg1"   : "ibo",      "Vfutactindsg2"   : "ibis",     "Vfutactindsg3"   : "ibit",
            "Vfutactindpl1"   : "ibimus",   "Vfutactindpl2"   : "ibitis",   "Vfutactindpl3"   : "ibunt",
            "Vperactindsg2"   : "isti",
            "Vperactindpl2"   : "istis",
            "Vprepasindsg1"   : "eor",
            "Vprepasindpl3"   : "euntur",
            "Vimppasindsg1"   : "ibar",     "Vimppasindsg2"   : "ibaris",   "Vimppasindsg3"   : "ibatur",
            "Vimppasindpl1"   : "ibamur",   "Vimppasindpl2"   : "ibamini",  "Vimppasindpl3"   : "ibantur",
            "Vfutpasindsg1"   : "ibor",     "Vfutpasindsg2"   : "iberis",   "Vfutpasindsg3"   : "ibitur",
            "Vfutpasindpl1"   : "ibimur",   "Vfutpasindpl2"   : "ibimini",  "Vfutpasindpl3"   : "ibuntur",
            "Vpreactsbjsg1"   : "eam",      "Vpreactsbjsg2"   : "eas",      "Vpreactsbjsg3"   : "eat",
            "Vpreactsbjpl1"   : "eamus",    "Vpreactsbjpl2"   : "eatis",    "Vpreactsbjpl3"   : "eant",
            "Vplpactsbjsg1"   : "issem",    "Vplpactsbjsg2"   : "isses",    "Vplpactsbjsg3"   : "isset",
            "Vplpactsbjpl1"   : "issemus",  "Vplpactsbjpl2"   : "issetis",  "Vplpactsbjpl3"   : "issent",
            "Vprepassbjsg1"   : "ear",      "Vprepassbjsg2"   : "earis",    "Vprepassbjsg3"   : "eatur",
            "Vprepassbjpl1"   : "eamur",    "Vprepassbjpl2"   : "eamini",   "Vprepassbjpl3"   : "eantur",
            "Vfutactipepl3"   : "eunto",
            "Vfutpasipepl3"   : "euntor",
            "Vperactinf   "   : "isse",
            "Vpreactptcmaccsg": "euntem",   "Vpreactptcmgensg": "euntis",   "Vpreactptcmdatsg": "eunti",
            "Vpreactptcmablsg": MultipleEndings(regular="eunti", absolute="eunte"),
            "Vpreactptcmnompl": "euntes",   "Vpreactptcmvocpl": "euntes",   "Vpreactptcmaccpl": "euntes",
            "Vpreactptcmgenpl": "euntium",  "Vpreactptcmdatpl": "euntibus", "Vpreactptcmablpl": "euntibus",
            "Vpreactptcfaccsg": "euntem",   "Vpreactptcfgensg": "euntis",   "Vpreactptcfdatsg": "eunti",
            "Vpreactptcfablsg": MultipleEndings(regular="eunti", absolute="eunte"),
            "Vpreactptcfnompl": "euntes",   "Vpreactptcfvocpl": "euntes",   "Vpreactptcfaccpl": "euntes",
            "Vpreactptcfgenpl": "euntium",  "Vpreactptcfdatpl": "euntibus", "Vpreactptcfablpl": "euntibus",
            "Vpreactptcngensg": "euntis",   "Vpreactptcndatsg": "eunti",
            "Vpreactptcnablsg": MultipleEndings(regular="eunti", absolute="eunte"),
            "Vpreactptcnnompl": "euntia",   "Vpreactptcnvocpl": "euntia",   "Vpreactptcnaccpl": "euntia",
            "Vpreactptcngenpl": "euntium",  "Vpreactptcndatpl": "euntibus", "Vpreactptcnablpl": "euntibus",
            "Vfutpasptcmnomsg": "eundus",   "Vfutpasptcmvocsg": "eunde",    "Vfutpasptcmaccsg": "eundum",
            "Vfutpasptcmgensg": "eundi",    "Vfutpasptcmdatsg": "eundo",    "Vfutpasptcmablsg": "eundo",
            "Vfutpasptcmnompl": "eundi",    "Vfutpasptcmvocpl": "eundi",    "Vfutpasptcmaccpl": "eundos",
            "Vfutpasptcmgenpl": "eundorum", "Vfutpasptcmdatpl": "eundis",   "Vfutpasptcmablpl": "eundis",
            "Vfutpasptcfnomsg": "eunda",    "Vfutpasptcfvocsg": "eunda",    "Vfutpasptcfaccsg": "eundam",
            "Vfutpasptcfgensg": "eundae",   "Vfutpasptcfdatsg": "eundae",   "Vfutpasptcfablsg": "eunda",
            "Vfutpasptcfnompl": "eundae",   "Vfutpasptcfvocpl": "eundae",   "Vfutpasptcfaccpl": "eundas",
            "Vfutpasptcfgenpl": "eundarum", "Vfutpasptcfdatpl": "eundis",   "Vfutpasptcfablpl": "eundis",
            "Vfutpasptcnnomsg": "eundum",   "Vfutpasptcnvocsg": "eundum",   "Vfutpasptcnaccsg": "eundum",
            "Vfutpasptcngensg": "eundi",    "Vfutpasptcndatsg": "eundo",    "Vfutpasptcnablsg": "eundo",
            "Vfutpasptcnnompl": "eunda",    "Vfutpasptcnvocpl": "eunda",    "Vfutpasptcnaccpl": "eunda",
            "Vfutpasptcngenpl": "eundorum", "Vfutpasptcndatpl": "eundis",   "Vfutpasptcnablpl": "eundis",
            "Vgeracc"         : "eundum",   "Vgergen"         : "eundi",    "Vgerdat"         : "eundo",    "Vgerabl": "eundo",
        },
        additions={},
        deletions=set(),
    ),
    "facio": DictChanges( # facio, facere, feci, factus
        # suppletive with 'fieri'
        replacements={
            "Vprepasindsg1": "fio",      "Vprepasindsg2": "fis",      "Vprepasindsg3": "fit",
            "Vprepasindpl1": "fimus",    "Vprepasindpl2": "fitis",    "Vprepasindpl3": "fiunt",
            "Vimppasindsg1": "fiebam",   "Vimppasindsg2": "fiebas",   "Vimppasindsg3": "fiebat",
            "Vimppasindpl1": "fiebamus", "Vimppasindpl2": "fiebatis", "Vimppasindpl3": "fiebant",
            "Vfutpasindsg1": "fiam",     "Vfutpasindsg2": "fies",     "Vfutpasindsg3": "fiet",
            "Vfutpasindpl1": "fiemus",   "Vfutpasindpl2": "fietis",   "Vfutpasindpl3": "fient",
            "Vprepassbjsg1": "fiam",     "Vprepassbjsg2": "fias",     "Vprepassbjsg3": "fiat",
            "Vprepassbjpl1": "fiamus",   "Vprepassbjpl2": "fiatis",   "Vprepassbjpl3": "fiant",
            "Vimppassbjsg1": "fierem",   "Vimppassbjsg2": "fieres",   "Vimppassbjsg3": "fieret",
            "Vimppassbjpl1": "fieremus", "Vimppassbjpl2": "fieretis", "Vimppassbjpl3": "fierent",
            "Vpreactipesg2": MultipleEndings(regular="fac", second="face"),
            "Vprepasipesg2": "fi",       "Vprepasipepl2": "fite",
            "Vfutpasipesg2": "fito",     "Vfutpasipesg3": "fito",
            "Vfutpasipepl2": "fitote",   "Vfutpasipepl3": "fiunto",
            "Vprepasinf   ": "fieri",
        },
        additions={},
        deletions=set(),
    ),
}  # fmt: skip


def is_irregular_verb(present: str) -> TypeIs[_IrregularVerb]:
    """Return whether a verb is irregular (not prefix) by its present stem.

    Parameters
    ----------
    present : str
        The present stem of the verb.

    Returns
    -------
    TypeIs[_IrregularVerbs]
        Whether the verb is irregular.
    """
    return present in IRREGULAR_VERB_CHANGES


def get_irregular_verb_conjugation(present: _IrregularVerb) -> Conjugation:
    """Return the conjugation of an irregular verb.

    Parameters
    ----------
    present : str
        The present stem of the verb.

    Returns
    -------
    Conjugation
        The conjugation of the verb.
    """
    return IRREGULAR_VERB_CONJUGATION[present]


def find_irregular_verb_stems(present: _IrregularVerb) -> tuple[str, str]:
    """Return the infinitive and present participle stem of an irregular verb.

    Parameters
    ----------
    present : _IrregularVerbs
    The irregular verb.

    Returns
    -------
    str
        The infinitive stem.
    str
        The present participle stem.
    """
    return IRREGULAR_VERB_STEMS[present]


def find_irregular_verb_changes(
    present: _IrregularVerb,
) -> DictChanges[Ending]:
    """Return the changes for an irregular verb.

    Parameters
    ----------
    present : _IrregularVerbs
        The irregular verb.

    Returns
    -------
    DictChanges[Ending]
        The endings changes.
    """
    return IRREGULAR_VERB_CHANGES[present]


# -----------------------------------------------------------------------------
# DERIVED IRREGULAR VERBS (prefix)

type _DerivedVerb = Annotated[
    str, "A verb that is derived from an irregular verb."
]
type _DerivedVerbGroups = Literal[
    "sum", "sum_preptc", "fero", "eo", "eo_impersonal_passive", "facio"
]

DERIVED_IRREGULAR_VERB_CONJUGATION: Final[
    dict[_DerivedVerbGroups, Conjugation]
] = {
    "sum": 3,
    "sum_preptc": 3,
    "fero": 3,
    "eo": 4,
    "eo_impersonal_passive": 4,
    "facio": 5,
}


DERIVED_IRREGULAR_VERB_STEMS: Final[
    dict[_DerivedVerbGroups, tuple[str, str]]
] = {
    # (_inf_stem, _preptc_stem), unused or impossible stems are not provided
    "sum": ("", ""),
    "sum_preptc": ("", "se"),
    "fero": ("fer", "fere"),
    "eo": ("", "i"),
    "eo_impersonal_passive": ("", "i"),
    "facio": ("fac", "face"),
}

DERIVED_IRREGULAR_VERBS: Final[dict[_DerivedVerbGroups, set[_DerivedVerb]]] = {
    "sum": {
        "adsum", "obsum", "desum", "insum", "intersum", "prosum", "subsum", "supersum",
    },
    "sum_preptc": {"absum", "praesum"},
    "fero": {
        "affero", "aufero", "circumfero", "confero", "defero", "differo", "effero", "infero", "interfero", "introfero", "offero",
        "perfero", "postfero", "praefero", "profero", "refero", "suffero", "transfero",
    },
    "eo": {
        "adeo", "ambeo", "circumeo", "coeo", "deeo", "dispereo", "exeo", "ineo", "intereo", "introeo", "nequeo", "obeo",
        "praetereo", "prodeo", "queo", "subeo", "transabeo", "transeo", "veneo",
    },
    "eo_impersonal_passive": {"abeo", "pereo", "redeo"},
    "facio": {
        "arefacio", "benefacio", "calefacio", "commonefacio", "disfacio", "liquefacio", "malefacio", "mollifacio", "olfacio",
        "patefacio", "satisfacio", "stupefacio", "tepefacio",
    },
}  # fmt: skip

DERIVED_IRREGULAR_CHANGES: Final[
    dict[_DerivedVerbGroups, Callable[[tuple[str, ...]], DictChanges[Ending]]]
] = {
    "sum": lambda x: DictChanges(  # e.g. adsum, adesse, adfui, adfuturus
        # perfective indicative and subjunctive, imperfect subjunctive are regular
        replacements={
            "Vpreactindsg2": f"{x[0]}es",     "Vpreactindsg3": f"{x[0]}est",
            "Vpreactindpl1": f"{x[0]}sumus",  "Vpreactindpl2": f"{x[0]}estis",  "Vpreactindpl3": f"{x[0]}sunt",
            "Vimpactindsg1": f"{x[0]}eram",   "Vimpactindsg2": f"{x[0]}eras",   "Vimpactindsg3": f"{x[0]}erat",
            "Vimpactindpl1": f"{x[0]}eramus", "Vimpactindpl2": f"{x[0]}eratis", "Vimpactindpl3": f"{x[0]}erant",
            "Vfutactindsg1": f"{x[0]}ero",    "Vfutactindsg2": f"{x[0]}eris",   "Vfutactindsg3": f"{x[0]}erit",
            "Vfutactindpl1": f"{x[0]}erimus", "Vfutactindpl2": f"{x[0]}eritis", "Vfutactindpl3": f"{x[0]}erunt",
            "Vpreactsbjsg1": f"{x[0]}sim",    "Vpreactsbjsg2": f"{x[0]}sis",    "Vpreactsbjsg3": f"{x[0]}sit",
            "Vpreactsbjpl1": f"{x[0]}simus",  "Vpreactsbjpl2": f"{x[0]}sitis",  "Vpreactsbjpl3": f"{x[0]}sint",
            "Vpreactipesg2": f"{x[0]}es",     "Vpreactipepl2": f"{x[0]}este",
            "Vfutactipesg2": f"{x[0]}esto",   "Vfutactipesg3": f"{x[0]}esto",
            "Vfutactipepl2": f"{x[0]}estote", "Vfutactipepl3": f"{x[0]}sunto",
            "Vfutactinf   ": MultipleEndings(
                regular=f"{x[3]}futurum esse", second=f"{x[3]}fore"
            ),
        },
        additions={},
        # no passives, present participles
        deletions={re.compile(r"^.{4}pas.*$"), re.compile(r"^.preactptc.*$")},
    ),
    "sum_preptc": lambda x: DictChanges(  # e.g. absum, abesse, afui, afuturus
        # perfective indicative and subjunctive, imperfect subjunctive are regular
        replacements={
            "Vpreactindsg2": f"{x[0]}es",     "Vpreactindsg3": f"{x[0]}est",
            "Vpreactindpl1": f"{x[0]}sumus",  "Vpreactindpl2": f"{x[0]}estis",  "Vpreactindpl3": f"{x[0]}sunt",
            "Vimpactindsg1": f"{x[0]}eram",   "Vimpactindsg2": f"{x[0]}eras",   "Vimpactindsg3": f"{x[0]}erat",
            "Vimpactindpl1": f"{x[0]}eramus", "Vimpactindpl2": f"{x[0]}eratis", "Vimpactindpl3": f"{x[0]}erant",
            "Vfutactindsg1": f"{x[0]}ero",    "Vfutactindsg2": f"{x[0]}eris",   "Vfutactindsg3": f"{x[0]}erit",
            "Vfutactindpl1": f"{x[0]}erimus", "Vfutactindpl2": f"{x[0]}eritis", "Vfutactindpl3": f"{x[0]}erunt",
            "Vpreactsbjsg1": f"{x[0]}sim",    "Vpreactsbjsg2": f"{x[0]}sis",    "Vpreactsbjsg3": f"{x[0]}sit",
            "Vpreactsbjpl1": f"{x[0]}simus",  "Vpreactsbjpl2": f"{x[0]}sitis",  "Vpreactsbjpl3": f"{x[0]}sint",
            "Vpreactipesg2": f"{x[0]}es",     "Vpreactipepl2": f"{x[0]}este",
            "Vfutactipesg2": f"{x[0]}esto",   "Vfutactipesg3": f"{x[0]}esto",
            "Vfutactipepl2": f"{x[0]}estote", "Vfutactipepl3": f"{x[0]}sunto",
            "Vfutactinf   ": MultipleEndings(
                regular=f"{x[3]}futurum esse", second=f"{x[3]}fore"
            ),
        },
        additions={},
        # no passives
        deletions={re.compile(r"^.{4}pas.*$")},
    ),
    "fero": lambda x: DictChanges(  # e.g. affero, afferre, attuli, allatus
        # some forms are irregular
        replacements={
            "Vpreactindsg2": f"{x[0]}fers",     "Vpreactindsg3": f"{x[0]}fert",
            "Vpreactindpl2": f"{x[0]}fertis",
            "Vprepasindsg2": f"{x[0]}ferris",   "Vprepasindsg3": f"{x[0]}fertur",
            "Vpreactipesg2": f"{x[0]}fer",      "Vpreactipepl2": f"{x[0]}ferte",
            "Vprepasipesg2": f"{x[0]}ferre",    "Vprepasipepl2": f"{x[0]}ferimini",
            "Vfutactipesg2": f"{x[0]}ferto",    "Vfutactipesg3": f"{x[0]}ferto",
            "Vfutactipepl2": f"{x[0]}fertote",  "Vfutactipepl3": f"{x[0]}ferunto",
            "Vfutpasipesg2": f"{x[0]}fertor",   "Vfutpasipesg3": f"{x[0]}fertor",
            "Vfutpasipepl3": f"{x[0]}feruntor",
            "Vprepasinf   ": f"{x[0]}ferri",
        },
        additions={},
        deletions=set(),
    ),
    "eo": lambda x: DictChanges(  # e.g. adeo, adire, adii, aditus
        # various forms are regular throughout
        replacements={
            "Vpreactindpl3"   : f"{x[0]}eunt",
            "Vimpactindsg1"   : f"{x[0]}ibam",    "Vimpactindsg2"   : f"{x[0]}ibas",     "Vimpactindsg3"   : f"{x[0]}ibat",
            "Vimpactindpl1"   : f"{x[0]}ibamus",  "Vimpactindpl2"   : f"{x[0]}ibatis",   "Vimpactindpl3"   : f"{x[0]}ibant",
            "Vfutactindsg1"   : f"{x[0]}ibo",     "Vfutactindsg2"   : f"{x[0]}ibis",     "Vfutactindsg3"   : f"{x[0]}ibit",
            "Vfutactindpl1"   : f"{x[0]}ibimus",  "Vfutactindpl2"   : f"{x[0]}ibitis",   "Vfutactindpl3"   : f"{x[0]}ibunt",
            "Vperactindsg2"   : f"{x[2]}isti",    "Vperactindpl2"   : f"{x[2]}istis",
            "Vprepasindsg1"   : f"{x[0]}eor",     "Vprepasindpl3"   : f"{x[0]}euntur",
            "Vimppasindsg1"   : f"{x[0]}ibar",    "Vimppasindsg2"   : f"{x[0]}ibaris",   "Vimppasindsg3"   : f"{x[0]}ibatur",
            "Vimppasindpl1"   : f"{x[0]}ibamur",  "Vimppasindpl2"   : f"{x[0]}ibamini",  "Vimppasindpl3"   : f"{x[0]}ibantur",
            "Vfutpasindsg1"   : f"{x[0]}ibor",    "Vfutpasindsg2"   : f"{x[0]}iberis",   "Vfutpasindsg3"   : f"{x[0]}ibitur",
            "Vfutpasindpl1"   : f"{x[0]}ibimur",  "Vfutpasindpl2"   : f"{x[0]}ibimini",  "Vfutpasindpl3"   : f"{x[0]}ibuntur",
            "Vpreactsbjsg1"   : f"{x[0]}eam",     "Vpreactsbjsg2"   : f"{x[0]}eas",      "Vpreactsbjsg3"   : f"{x[0]}eat",
            "Vpreactsbjpl1"   : f"{x[0]}eamus",   "Vpreactsbjpl2"   : f"{x[0]}eatis",    "Vpreactsbjpl3"   : f"{x[0]}eant",
            "Vplpactsbjsg1"   : f"{x[2]}issem",   "Vplpactsbjsg2"   : f"{x[2]}isses",    "Vplpactsbjsg3"   : f"{x[2]}isset",
            "Vplpactsbjpl1"   : f"{x[2]}issemus", "Vplpactsbjpl2"   : f"{x[2]}issetis",  "Vplpactsbjpl3"   : f"{x[2]}issent",
            "Vprepassbjsg1"   : f"{x[0]}ear",     "Vprepassbjsg2"   : f"{x[0]}earis",    "Vprepassbjsg3"   : f"{x[0]}eatur",
            "Vprepassbjpl1"   : f"{x[0]}eamur",   "Vprepassbjpl2"   : f"{x[0]}eamini",   "Vprepassbjpl3"   : f"{x[0]}eantur",
            "Vfutactipepl3"   : f"{x[0]}eunto",   "Vfutpasipepl3"   : f"{x[0]}euntor",
            "Vperactinf   "   : f"{x[2]}isse",
            "Vpreactptcmaccsg": f"{x[0]}euntem",  "Vpreactptcmgensg": f"{x[0]}euntis",   "Vpreactptcmdatsg": f"{x[0]}eunti",
            "Vpreactptcmablsg": MultipleEndings(regular=f"{x[0]}eunti", absolute=f"{x[0]}eunte"),
            "Vpreactptcmnompl": f"{x[0]}euntes",  "Vpreactptcmvocpl": f"{x[0]}euntes",   "Vpreactptcmaccpl": f"{x[0]}euntes",
            "Vpreactptcmgenpl": f"{x[0]}euntium", "Vpreactptcmdatpl": f"{x[0]}euntibus", "Vpreactptcmablpl": f"{x[0]}euntibus",
            "Vpreactptcfaccsg": f"{x[0]}euntem",  "Vpreactptcfgensg": f"{x[0]}euntis",   "Vpreactptcfdatsg": f"{x[0]}eunti",
            "Vpreactptcfablsg": MultipleEndings(regular=f"{x[0]}eunti", absolute=f"{x[0]}eunte"),
            "Vpreactptcfnompl": f"{x[0]}euntes",  "Vpreactptcfvocpl": f"{x[0]}euntes",   "Vpreactptcfaccpl": f"{x[0]}euntes",
            "Vpreactptcfgenpl": f"{x[0]}euntium", "Vpreactptcfdatpl": f"{x[0]}euntibus", "Vpreactptcfablpl": f"{x[0]}euntibus",
            "Vpreactptcngensg": f"{x[0]}euntis",  "Vpreactptcndatsg": f"{x[0]}eunti",
            "Vpreactptcnablsg": MultipleEndings(regular=f"{x[0]}eunti", absolute=f"{x[0]}eunte"),
            "Vpreactptcnnompl": f"{x[0]}euntia",  "Vpreactptcnvocpl": f"{x[0]}euntia",   "Vpreactptcnaccpl": f"{x[0]}euntia",
            "Vpreactptcngenpl": f"{x[0]}euntium", "Vpreactptcndatpl": f"{x[0]}euntibus", "Vpreactptcnablpl": f"{x[0]}euntibus",
        },
        additions={},
        deletions=set(),
    ),
    "eo_impersonal_passive": lambda x: DictChanges(  # e.g. abeo, abire, abii, abitus
        # various forms are regular throughout
        replacements={
            "Vpreactindpl3"   : f"{x[0]}eunt",
            "Vimpactindsg1"   : f"{x[0]}ibam",    "Vimpactindsg2"   : f"{x[0]}ibas",     "Vimpactindsg3"   : f"{x[0]}ibat",
            "Vimpactindpl1"   : f"{x[0]}ibamus",  "Vimpactindpl2"   : f"{x[0]}ibatis",   "Vimpactindpl3"   : f"{x[0]}ibant",
            "Vfutactindsg1"   : f"{x[0]}ibo",     "Vfutactindsg2"   : f"{x[0]}ibis",     "Vfutactindsg3"   : f"{x[0]}ibit",
            "Vfutactindpl1"   : f"{x[0]}ibimus",  "Vfutactindpl2"   : f"{x[0]}ibitis",   "Vfutactindpl3"   : f"{x[0]}ibunt",
            "Vimppasindsg3"   : f"{x[0]}ibatur",
            "Vfutpasindsg3"   : f"{x[0]}ibitur",
            "Vperactindsg2"   : f"{x[2]}isti",    "Vperactindpl2"   : f"{x[2]}istis",
            "Vpreactsbjsg3"   : f"{x[0]}eat",
            "Vplpactsbjsg1"   : f"{x[2]}issem",   "Vplpactsbjsg2"   : f"{x[2]}isses",    "Vplpactsbjsg3"   : f"{x[2]}isset",
            "Vplpactsbjpl1"   : f"{x[2]}issemus", "Vplpactsbjpl2"   : f"{x[2]}issetis",  "Vplpactsbjpl3"   : f"{x[2]}issent",
            "Vpreactptcmaccsg": f"{x[0]}euntem",  "Vpreactptcmgensg": f"{x[0]}euntis",   "Vpreactptcmdatsg": f"{x[0]}eunti",
            "Vpreactptcmablsg": MultipleEndings(regular=f"{x[0]}eunti", absolute=f"{x[0]}eunte"),
            "Vpreactptcmnompl": f"{x[0]}euntes",  "Vpreactptcmvocpl": f"{x[0]}euntes",   "Vpreactptcmaccpl": f"{x[0]}euntes",
            "Vpreactptcmgenpl": f"{x[0]}euntium", "Vpreactptcmdatpl": f"{x[0]}euntibus", "Vpreactptcmablpl": f"{x[0]}euntibus",
            "Vpreactptcfaccsg": f"{x[0]}euntem",  "Vpreactptcfgensg": f"{x[0]}euntis",   "Vpreactptcfdatsg": f"{x[0]}eunti",
            "Vpreactptcfablsg": MultipleEndings(regular=f"{x[0]}eunti", absolute=f"{x[0]}eunte"),
            "Vpreactptcfnompl": f"{x[0]}euntes",  "Vpreactptcfvocpl": f"{x[0]}euntes",   "Vpreactptcfaccpl": f"{x[0]}euntes",
            "Vpreactptcfgenpl": f"{x[0]}euntium", "Vpreactptcfdatpl": f"{x[0]}euntibus", "Vpreactptcfablpl": f"{x[0]}euntibus",
            "Vpreactptcngensg": f"{x[0]}euntis",  "Vpreactptcndatsg": f"{x[0]}eunti",
            "Vpreactptcnablsg": MultipleEndings(regular=f"{x[0]}eunti", absolute=f"{x[0]}eunte"),
            "Vpreactptcnnompl": f"{x[0]}euntia",  "Vpreactptcnvocpl": f"{x[0]}euntia",   "Vpreactptcnaccpl": f"{x[0]}euntia",
            "Vpreactptcngenpl": f"{x[0]}euntium", "Vpreactptcndatpl": f"{x[0]}euntibus", "Vpreactptcnablpl": f"{x[0]}euntibus",
        },
        additions={},
        deletions=set(),
    ),
    "facio": lambda x: DictChanges( # patefacio, patefacere, patefeci, patefactus
        # suppletive with 'fieri'
        replacements={
            "Vprepasindsg1": f"{x[0]}fio",      "Vprepasindsg2": f"{x[0]}fis",      "Vprepasindsg3": f"{x[0]}fit",
            "Vprepasindpl1": f"{x[0]}fimus",    "Vprepasindpl2": f"{x[0]}fitis",    "Vprepasindpl3": f"{x[0]}fiunt",
            "Vimppasindsg1": f"{x[0]}fiebam",   "Vimppasindsg2": f"{x[0]}fiebas",   "Vimppasindsg3": f"{x[0]}fiebat",
            "Vimppasindpl1": f"{x[0]}fiebamus", "Vimppasindpl2": f"{x[0]}fiebatis", "Vimppasindpl3": f"{x[0]}fiebant",
            "Vfutpasindsg1": f"{x[0]}fiam",     "Vfutpasindsg2": f"{x[0]}fies",     "Vfutpasindsg3": f"{x[0]}fiet",
            "Vfutpasindpl1": f"{x[0]}fiemus",   "Vfutpasindpl2": f"{x[0]}fietis",   "Vfutpasindpl3": f"{x[0]}fient",
            "Vprepassbjsg1": f"{x[0]}fiam",     "Vprepassbjsg2": f"{x[0]}fias",     "Vprepassbjsg3": f"{x[0]}fiat",
            "Vprepassbjpl1": f"{x[0]}fiamus",   "Vprepassbjpl2": f"{x[0]}fiatis",   "Vprepassbjpl3": f"{x[0]}fiant",
            "Vimppassbjsg1": f"{x[0]}fierem",   "Vimppassbjsg2": f"{x[0]}fieres",   "Vimppassbjsg3": f"{x[0]}fieret",
            "Vimppassbjpl1": f"{x[0]}fieremus", "Vimppassbjpl2": f"{x[0]}fieretis", "Vimppassbjpl3": f"{x[0]}fierent",
            "Vprepasipesg2": f"{x[0]}fi",       "Vprepasipepl2": f"{x[0]}fite",
            "Vfutpasipesg2": f"{x[0]}fito",     "Vfutpasipesg3": f"{x[0]}fito",
            "Vfutpasipepl2": f"{x[0]}fitote",   "Vfutpasipepl3": f"{x[0]}fiunto",
            "Vprepasinf   ": f"{x[0]}fieri",
        },
        additions={},
        deletions=set(),
    ),
}  # fmt: skip

_DERIVED_PRINCIPAL_STEMS: Final[
    dict[_DerivedVerbGroups, tuple[str, str, str, str]]
] = {
    "sum": ("sum", "esse", "fui", "futurus"),
    "sum_preptc": ("sum", "esse", "fui", "futurus"),
    "fero": ("fero", "ferre", "tuli", "latus"),
    "eo": ("eo", "ire", "ii", "itus"),
    "eo_impersonal_passive": ("eo", "ire", "ii", "itus"),
    "facio": ("facio", "facere", "feci", "factus"),
}


def is_derived_verb(present: str) -> TypeIs[_DerivedVerb]:
    """Return whether a verb is irregular (not prefix) by its present stem.

    Parameters
    ----------
    present : str
        The present stem of the verb.

    Returns
    -------
    TypeIs[_DerivedVerb]
        The irregular verb.
    """
    return any(present in group for group in DERIVED_IRREGULAR_VERBS.values())


def _find_derived_verb_group(present: _DerivedVerb) -> _DerivedVerbGroups:
    for group_name, group in DERIVED_IRREGULAR_VERBS.items():
        if present in group:
            return group_name

    raise AssertionError("unreachable")


def get_derived_verb_conjugation(present: _DerivedVerb) -> Conjugation:
    """Return the conjugation of an derived verb.

    Parameters
    ----------
    present : _DerivedVerb
        The present stem of the verb.

    Returns
    -------
    Conjugation
        The conjugation of the verb.
    """
    return DERIVED_IRREGULAR_VERB_CONJUGATION[
        _find_derived_verb_group(present)
    ]


def find_derived_verb_stems(present: _DerivedVerb) -> tuple[str, str]:
    """Return the infinitive and present participle stem of a derived verb.

    Parameters
    ----------
    present : _DerivedVerb
        The present stem of the verb.

    Returns
    -------
    str
        The infinitive stem.
    str
        The present participle stem.
    """
    group = _find_derived_verb_group(present)
    return cast(
        "tuple[str, str]",
        tuple(
            present.removesuffix(_DERIVED_PRINCIPAL_STEMS[group][0]) + stem
            for stem in DERIVED_IRREGULAR_VERB_STEMS[group]
        ),
    )


def find_derived_verb_changes(
    principal_parts: tuple[str, ...],
) -> DictChanges[Ending]:
    """Find the changes for a derived verb.

    Strip the main part from the principal parts (e.g. absum -> ab-), and
    generate endings changes using that.

    Parameters
    ----------
    principal_parts : tuple[str, ...]
        The principal parts of the verb.

    Returns
    -------
    DictChanges[Ending]
        The endings changes.
    """
    group = _find_derived_verb_group(principal_parts[0])
    derived_principal_stems = _DERIVED_PRINCIPAL_STEMS[group]
    return DERIVED_IRREGULAR_CHANGES[group](
        tuple(
            pp.removesuffix(derived_principal_stems[i])
            for i, pp in enumerate(principal_parts)
        )
    )


# -----------------------------------------------------------------------------
# NOUNS

IRREGULAR_NOUNS: Final[dict[str, Endings]] = {
    "ego": {
        "Nnomsg": "ego", "Nvocsg": "ego",   "Naccsg": "me",
        "Ngensg": "mei", "Ndatsg": "mihi",  "Nablsg": "me",
        "Nnompl": "nos", "Nvocpl": "nos",   "Naccpl": "nos",
        "Ngenpl": MultipleEndings(regular="nostri", partitive="nostrum"),
        "Ndatpl": "nobis", "Nablpl": "nobis",
    },
    "nos": { # Plurals as sometimes they are included in vocab lists alone
        "Nnompl": "nos", "Nvocpl": "nos",   "Naccpl": "nos",
        "Ngenpl": MultipleEndings(regular="nostri", partitive="nostrum"),
        "Ndatpl": "nobis", "Nablpl": "nobis",
    },
    "tu": {
        "Nnomsg": "tu", "Nvocsg": "tu",    "Naccsg": "te",
        "Ngensg": "tui", "Ndatsg": "tibi",  "Nablsg": "te",
        "Nnompl": "vos", "Nvocpl": "vos",   "Naccpl": "vos",
        "Ngenpl": MultipleEndings(regular="vestri", partitive="vestrum"),
        "Ndatpl": "vobis", "Nablpl": "vobis",
    },
    "vos": {
        "Nnompl": "vos", "Nvocpl": "vos",   "Naccpl": "vos",
        "Ngenpl": MultipleEndings(regular="vestri", partitive="vestrum"),
        "Ndatpl": "vobis", "Nablpl": "vobis",
    },
    "se": {
        "Naccsg": "se",
        "Ngensg": "sui", "Ndatsg": "sibi", "Nablsg": "se",
        "Naccpl": "se",
        "Ngenpl": "sui", "Ndatpl": "sibi", "Nablpl": "se",
    },
}  # fmt: skip

IRREGULAR_DECLINED_NOUNS: Final[dict[str, Endings]] = {
    "deus": {
        "Nnomsg": "deus",
        "Nvocsg": MultipleEndings(regular="dee", second="deus"),
        "Naccsg": "deum",
        "Ngensg": "dei",  "Ndatsg": "deo", "Nablsg": "deo",
        "Nnompl": MultipleEndings(regular="dei", second="di", third="dii"),
        "Nvocpl": MultipleEndings(regular="dei", second="di", third="dii"),
        "Naccpl": "deos",
        "Ngenpl": MultipleEndings(regular="deorum", second="deum"),
        "Ndatpl": MultipleEndings(regular="deis", second="dis", third="diis"),
        "Nablpl": MultipleEndings(regular="deis", second="dis", third="diis"),
    },
    "dea": {
        "Nnomsg": "dea",    "Nvocsg": "dea",    "Naccsg": "deam",
        "Ngensg": "deae",   "Ndatsg": "deae",   "Nablsg": "dea",
        "Nnompl": "deae",   "Nvocpl": "deae",   "Naccpl": "deas",
        "Ngenpl": "dearum", "Ndatpl": "deabus", "Nablpl": "deabus",
    },
    "domus": {  # domus will be considered as a fourth declension noun only
        "Nnomsg": "domus",   "Nvocsg": "domus",   "Naccsg": "domum",
        "Ngensg": MultipleEndings(regular="domus", locative="domi"),
        "Ndatsg": MultipleEndings(regular="domui", second="domo", third="domu"),
        "Nablsg": MultipleEndings(regular="domu", second="domo"),  # for consistency
        "Nnompl": "domus",   "Nvocpl": "domus",
        "Naccpl": MultipleEndings(regular="domus", second="domos"),
        "Ngenpl": MultipleEndings(regular="domuum", second="domorum"),
        "Ndatpl": "domibus", "Nablpl": "domibus",
    },
    "bos": {
        "Nnomsg": "bos",   "Nvocsg": "bos",   "Naccsg": "bovem",
        "Ngensg": "bovis", "Ndatsg": "bovi",  "Nablsg": "bove",
        "Nnompl": "boves", "Nvocpl": "boves", "Naccpl": "boves",
        "Ngenpl": MultipleEndings(regular="bovum", second="boum", third="boverum"),
        "Ndatpl": MultipleEndings(regular="bovibus", second="bobus", third="bubus"),
        "Nablpl": MultipleEndings(regular="bovibus", second="bobus", third="bubus"),
    },
    "epulum": {
        "Nnomsg": "epulum", "Nvocsg": "epulum", "Naccsg": "epulum",
        "Ngensg": "epuli",  "Ndatsg": "epulo",  "Nablsg": "epulo",
        "Nnompl": MultipleEndings(regular="epula", second="epulae"),
        "Nvocpl": MultipleEndings(regular="epula", second="epulae"),
        "Naccpl": MultipleEndings(regular="epula", second="epulas"),
        "Ngenpl": MultipleEndings(regular="epulorum", second="epularum"),
        "Ndatpl": "epulis", "Nablpl": "epulis",
    },
    "sus": {
        "Nnomsg": "sus",  "Nvocsg": "sus",  "Naccsg": "suem",
        "Ngensg": "suis", "Ndatsg": "sui",  "Nablsg": "sue",
        "Nnompl": "sues", "Nvocpl": "sues", "Naccpl": "sues",
        "Ngenpl": "suum",
        "Ndatpl": MultipleEndings(regular="suibus", second="subus"),
        "Nablpl": MultipleEndings(regular="suibus", second="subus"),
    },
}  # fmt: skip

# -----------------------------------------------------------------------------
# ADJECTIVES

LIS_ADJECTIVES: Final[set[str]] = {
    "facilis", "difficilis", "similis", "dissimilis", "gracilis", "humilis",
}  # fmt: skip

# Contains adjectives that have irregular forms in the comparative,
# superlative and adverb forms.
# Note that some of these adjectives do not have adverb forms, so the adverb
# forms are given a None value instead.
IRREGULAR_ADJECTIVES: Final[
    dict[str, tuple[str, str, str | None, str | None, str | None]]
] = {
    "bonus": ("melior", "optim", "bene", "melius", "optime"),
    "malus": ("peior", "pessim", "male", "peius", "pessime"),
    "magnus": ("maior", "maxim", None, None, None),
    "parvus": ("minor", "minim", None, None, None),
    # multo (adverb) exists but that would very much stuff up things
    # TODO: Maybe it can not stuff up things?
    "multus": ("plus", "plurim", None, None, None),
    # nequam should probably just be put in as a regular
    "nequam": ("nequior", "nequissim", None, None, None),
    "frugi": ("frugalior", "frugalissim", "frugaliter", "frugalius", "frugalissime"),
    "dexter": ("dexterior", "dextim", None, None, None),
    # ultro (adverb) exists but that would very much stuff up things
    "ulter": ("ulterior", "ultim", None, None, None),
    # FIXME: but 'extimus' exists for superlative
    # Would need to define way to get MultipleEndings into f-strings perhaps?
    "exter": ("exterior", "extrem", None, None, None),
    # Same here with 'postumus'
    "posterus": ("posterior", "postrem", None, None, None),
    # supra (adverb) exists but that would very much stuff up things
    # Superlatives 'superrimus' 'superrumus' 'summus'
    "superus": ("superior", "suprem", None, None, None),
}  # fmt: skip

# Taken from https://en.wiktionary.org/wiki/Category:Latin_uncomparable_adverbs
UNCOMPARABLE_ADVERBS: Final[set[str]] = {
    "gratis", "abdicative", "abusive", "fere", "eo", "here", "imperative", "qua", "rite", "sic", "sat", "vero", "et", "gratuito", 
    "ni", "universe", "ne", "ea", "nec", "forte", "mane", "ubique", "numquam", "quotidie", "quotannis", "dein", "hodie", 
    "scilicet", "jam", "ter", "luce", "umquam", "alias", "alibi", "amen", "ante", "numero", "passive", "finite", "hic", "super", 
    "semper", "relative", "frustra", "ut", "nunc", "ergo", "crebra", "canatim", "acervatim", "quadrupedatim", "vermiculate", 
    "olim", "una", "haut", "quaque", "undique", "cavernatim", "undatim", "Celtice", "Anglice", "triste", "nuncupative", "tam", 
    "solum", "ita", "circa", "verbatim", "quid", "cur", "mere", "mire", "diverse", "clam", "cetera", "mox", "repente", "furtim", 
    "subito", "hoc", "denique", "quidem", "qui", "temere", "mage", "item", "furto", "interim", "paene", "post", "ubi", "nunquam", 
    "versus", "futile", "pone", "dulce", "ferme", "heri", "forsan", "quoque", "cordate", "suave", "alio", "reflexive", "ultra", 
    "sexto", "primo", "tandem", "satis", "falso", "sacrilege", "pene", "quondam", "sincere", "bis", "como", "ideo", "inde", 
    "continuo", "contra", "retro", "num", "hoi", "juxta", "hau", "circum", "recto", "iam", "puta", "cras", "tum", "rursus", 
    "deinde", "festive", "tamen", "explicate", "adhuc", "semel", "tantum", "praesto", "propter", "unde", "idcirco", "ibidem", 
    "neque", "usque", "etiam", "nimium", "prius", "protinus", "uti", "nimis", "itaque", "iterum", "asseverate", "potius", "AUC", 
    "satin", "romanice", "sensate", "recens", "mutuum", "passim", "secundo", "sis", "inductive", "quo", "topper", "hac", "magis", 
    "videlicet", "foris", "sursum", "aliunde", "perenne", "simul", "vulgo", "sesqui", "patrie", "porro", "obiter", "statim", 
    "interea", "quocum", "sacrate", "quomodo", "abunde", "vix", "dilucide", "medie", "vicies", "tunc", "intra", "adeo", "casu", 
    "illo", "paulisper", "altum", "fors", "anniversarie", "procul", "enucleate", "gradatim", "minime", "quanti", "perdite", 
    "nonne", "neutro", "abhinc", "horno", "intemperate", "tanti", "verum", "mutuo", "aliquid", "incontra", "dorsum", 
    "inaugurato", "cubi", "romane", "superfluo", "caute", "contrarie", "mutua", "iuxta", "perpetuo", "perpetue", "duplicato", 
    "perfacile", "fortuito", "brevi", "recta", "divise", "impraesentiarum", "liberaliter", "porod", "nimirum", "sortito", 
    "maledice", "benedice", "nondum", "quin", "auspicato", "matutino", "primum", "sollerter", "sodes", "augurato", "perbene", 
    "confestim", "huc", "ilico", "nudius", "quadrate", "eminus", "ceu", "fortasse", "bifariam", "bipartito", "divinitus", 
    "divorse", "eadem", "exinde", "haud", "occulto", "quoquomodo", "quidni", "aliter", "alterne", "amabo", "humanitus", "humi", 
    "hinc", "repens", "loquaciter", "antea", "isti", "accusatorie", "hactenus", "hauddum", "gregatim", "gratiis", "forsit", 
    "forsitan", "fortassis", "amatorie", "omnino", "mecum", "tecum", "secum", "nobiscum", "vobiscum", "quicum", "quibuscum", 
    "satisne", "satine", "pondo", "consolatorie", "ubinam", "ubicumque", "foras", "multo", "primitus", "nuncupatim", "promiscue", 
    "imperiose", "conserte", "consuetudinarie", "eapropter", "improvide", "propterea", "litteratim", "millies", "quare", "quoad", 
    "huiusmodi", "quemadmodum", "comminus", "volup", "vulgare", "interdum", "tanquam", "nempe", "illico", "coniecturaliter", 
    "imprimis", "denuo", "quantumvis", "illi", "rivatim", "longule", "caelitus", "coelitus", "abinde", "posthac", "pagatim", 
    "dehinc", "nequiquam", "quadripartito", "sicut", "circiter", "commodum", "deorsum", "illic", "istuc", "pacifice", "prae", 
    "condicionaliter", "praeceps", "futtile", "palaestrice", "palaestricos", "palam", "propalam", "alternis", "palliolatim", 
    "membratim", "participialiter", "matronaliter", "patrice", "superne", "pancratice", "aviditer", "avariter", "aventer", 
    "imperiabiliter", "imperabiliter", "imperatorie", "quacum", "cotidie", "citra", "tempori", "equidem", "aeterno", "aeternum", 
    "aliquando", "perpetuum", "illac", "consulariter", "ultro", "subtus", "consentanee", "meridie", "bovatim", "velut", 
    "hospitaliter", "rursum", "inurbane", "gentilitus", "decenter", "somnialiter", "sedulo", "tantopere", "vicibus", 
    "adseverate", "praesertim", "iure", "graece", "tertium", "tertio", "quartum", "quintum", "maeste", "ceterum", "voluptuose", 
    "obviam", "dubie", "inferne", "producte", "spurce", "oppido", "commodo", "nihilo", "decimum", "eodem", "nocte", "alicubi", 
    "aliquanto", "aliquotiens", "vesperi", "paullo", "praes", "demum", "illoc", "interdiu", "municipatim", "nonnumquam", 
    "postea", "postremo", "privatim", "quater", "quotiens", "sponte", "viritim", "nonnihil", "aliqua", "aliquo", "saltem", 
    "admodum", "cumque", "duntaxat", "dumtaxat", "ejusmodi", "eiusmodi", "invicem", "nihilominus", "partim", "paulatim", 
    "paullatim", "proinde", "quamdiu", "quamvis", "quatenus", "revera", "tantundem", "unquam", "utrimque", "adaeque", "canonice", 
    "deinceps", "formaliter", "huiuscemodi", "iampridem", "pariter", "permaxime", "philosophice", "similiter", "specialiter", 
    "tamquam", "unice", "universaliter", "tantummodo", "nequando", "inscie", "praeterea", "quocumque", "sicuti", "aliquamdiu", 
    "aliquantum", "aliquam", "antiquitus", "bipertito", "retrorsum", "coram", "cuneatim", "desuper", "pridem", "identidem", 
    "iniussu", "insuper", "introrsus", "introrsum", "intus", "necubi", "nequaquam", "nusquam", "penitus", "posteaquam", 
    "postremum", "postridie", "potissimum", "praeterquam", "pridie", "profecto", "setius", "singillatim", "sinistrorsus", 
    "siquidem", "sudum", "tripertito", "turmatim", "utinam", "vicem", "vicissim", "alioquin", "alioqui", "amodo", "illuc", 
    "intrinsecus", "numquid", "peregre", "quacumque", "quaecumque", "quamcumque", "quoadusque", "quousque", "seorsum", "septies", 
    "usquequo", "utique", "utraque", "alterutrum", "alteruter", "deterius", "extrinsecus", "qualiter", "ingratis", "desursum", 
    "immo", "superabundanter", "corporaliter", "quapropter", "naturaliter", "milies", "quotienscumque", "easdem", "indesinenter", 
    "multifariam", "ostentui", "adversum", "solummodo", "taliter", "inpraesentiarum", "ambitiose", "exin", "libentissime", 
    "perperam", "proculdubio", "funditus", "simitu", "simitur", "sensim", "saltim", "tamdiu", "certatim", "illinc", "divisim", 
    "nexabunde", "explicanter", "familiariter", "parumper", "attamen", "extemplo", "forinsecus", "iuge", "qualibet", "commixtim", 
    "commistim", "consequenter", "septimum", "octavum", "consideranter", "consimiliter", "assentatorie", "adsentatorie", 
    "appetenter", "apprime", "adprime", "articulatim", "amplifice", "alicunde", "aliquantisper", "adfatim", "affatim", "adfabre", 
    "affabre", "actuose", "actutum", "aliorsum", "aliovorsum", "antehac", "antidea", "cottidie", "alternatim", "caesim", 
    "carptim", "castellatim", "cautim", "catervatim", "cursim", "circumscripte", "confertim", "centuriatim", "dudum", "eatenus", 
    "exsultim", "exultim", "generatim", "horsum", "correpte", "celeriuscule", "centiens", "centies", "curiatim", "deciens", 
    "decies", "deorsus", "derepente", "desperanter", "dextrorsum", "dextrorsus", "dextrovorsum", "dupliciter", "efficienter", 
    "fataliter", "feraciter", "furialiter", "generaliter", "genialiter", "adubi", "sinceriter", "sextum", "quinquies", 
    "septuagies", "quamobrem", "unianimiter", "istiusmodi", "memoriter", "quamlibet", "suppliciter", "prorsus", "totiens", 
    "procaciter", "quolibet", "tripliciter", "altrinsecus", "cognoscibiliter", "cuiusmodi", "gallice", "infirmiter", 
    "insipienter", "lycaonice", "minutatim", "multipliciter", "nequiter", "noctu", "particulatim", "perendie", "quantocius", 
    "quinimmo", "quoquam", "raptim", "segregatim", "sexies", "sicine", "sicubi", "silenter", "utpote", "utro", "mendaciter", 
    "sufficienter", "achariter", "ignoranter", "infideliter", "inprimis", "inpudenter", "impudenter", "propere", "quadrifariam", 
    "radicitus", "septempliciter", "terribiliter", "veluti", "etiamnum", "habitualiter", "idipsum", "incunctanter", 
    "inseparabiliter", "litteraliter", "originaliter", "peculiariter", "peramanter", "perinde", "personaliter", "pluries", 
    "praecellenter", "quodammodo", "reapse", "sollemniter", "summatim", "summopere", "symbolice", "aliquantulum", "aliquatenus", 
    "circulariter", "conformiter", "hujusmodi", "illibenter", "imo", "impotenter", "indifferenter", "ineleganter", 
    "infallibiliter", "insigniter", "insimul", "irregulariter", "regulariter", "itidem", "jampridem", "litterate", "localiter", 
    "magistraliter", "neutiquam", "nonnunquam", "noviter", "nullatenus", "nullibi", "ordinatim", "perniciter", 
    "perpendiculariter", "quantopere", "saepenumero", "secius", "sexagecuplum", "sigillatim", "sophistice", "sparsim", 
    "speciatim", "strictim", "subinde", "trifariam", "tropice", "uniformiter", "usquam", "cujusmodi", "quaelibet", "quamprimum", 
    "quovis", "sensibiliter", "impigre", "licenter", "muliebriter", "impariter", "luculenter", "perquam", "proin", "propemodum", 
    "quonam", "quorsum", "quoties", "rationaliter", "realiter", "simulac", "toties", "protenus", "uspiam", "circulatim", 
    "dispersim", "ecquid", "ioculariter", "istic", "mordicus", "notabiliter", "oppidatim", "persaepe", "plurifariam", 
    "provinciatim", "quaterdecies", "quingenties", "quinquiens", "regionatim", "sexagies", "sexagiens", "tricies", "vicatim", 
    "vivatim", "vixdum", "adhoc", "cuicuimodi", "ecquando", "etiamnunc", "iamdudum", "jamdudum", "ingratiis", "miliens", 
    "milliens", "ostiatim", "perliberaliter", "permixtim", "perraro", "populariter", "quadringentiens", "quadringenties", 
    "quindeciens", "quindecies", "quorsom", "tantisper", "triciens", "incomposite", "viciens", "propatulo", "ducenties", 
    "ducentiens", "inibi", "tributim", "quadragies", "quadragiens", "illim", "perbreviter", "aliquandiu", "petulanter", 
    "titubanter", "orthogonaliter", "utrinque", "octogies", "octogiens", "septiens", "voluptarie", "persapienter", 
    "incredibiliter", "propediem", "postmodo", "puriter", "trecenties", "trecentiens", "Volsce", "indidem", "ubertim", 
    "domesticatim", "duodecies", "subsultim", "cominus", "decussatim", "disiunctim", "independenter", "multoties", "postmodum", 
    "praeterpropter", "quantumlibet", "quomodolibet", "seiunctim", "fasciatim", "albescente", "hoze", "Iberice", "anglice", 
    "exadversum", "danice", "recessim", "adusque", "aliuta", "assulatim", "bacchatim", "blanditim", "capreolatim", "citatim", 
    "collusorie", "datatim", "improperanter", "pedatim", "perlubenter", "fabriliter", "indiscriminatim", "perpetim", "jactanter", 
    "iamiam", "jamjam", "iamiamque", "jamjamque", "iuxtim", "juxtim", "perdiu", "duis", "minume", "hucusque", "surridicule", 
    "subridicule", "peraeque", "meliuscule", "munditer", "nitenter", "nonies", "pompaliter", "proquam", "quadantenus", 
    "quadratim", "quadrifariter", "reflexim", "septifariam", "signanter", "somniculose", "tabulatim", "testatim", "ubilibet", 
    "ubiquaque", "ubivis", "ullatenus", "universatim", "vacive", "vafre", "veraciter", "volgariter", "cujuscemodi", "iccirco", 
    "nequicquam", "quojus", "quorsus", "eoad", "disjunctim", "hujuscemodi", "indisiunctim", "indisjunctim", "sejunctim", 
    "accedenter", "undecies", "quandocumque", "facul", "prosus", "utcumque", "tumultuario", "aegyptiace", "etiamdum", 
    "circumcirca", "ilicet", "sophos", "clanculum", "verticaliter", "usurpative", "guttatim", "quirquir", "Hiberice", 
    "trinaliter", "plerumque", "plerunque", "pleraque", "undecumque", "insolabiliter", "simulatque", "dedicative", "exim", 
    "minutim", "tantumdem", "quoquo", "quaqua", "vesperascente", "trucissime", "tuatim", "meatim", "utque", "dunc", 
    "nichilominus", "desusum", "novies", "unciatim", "haudquaquam", "hmoi", "longitrorsus", "longitrosus", "istinc", "nequo", 
    "octies", "iusum", "diatim", "dietim", "Cimbrice", "compluriens", "dierecte", "utut", "usualiter", "fartim", "medullitus", 
    "aliquovorsum", "istorsum", "poenaliter", "certative", "pugnitus", "punctim", "pugilice", "sensualiter", "sententialiter", 
    "visibiliter", "aemulanter", "adpetenter", "expetenter", "perpetualiter", "contemplabiliter", "contemplatim", "templatim", 
    "extempulo", "patronymice", "tractabiliter", "tractim", "conducibiliter", "deductim", "signatim", "praedicative", "oretenus", 
    "aliquoties", "permale", "pessum", "quantisper", "incassum", "siremps", "viꝫ", "usqꝫ", "scissim", "fluctuatim", "quomo", 
    "temporatim", "quandoque", "noscum", "voscum", "urbanatim", "noctanter", "inpigre", "rusticatim", "maestiter", "laetanter", 
    "dextere", "totaliter", "umbraliter", "amariter", "cunque", "capitulatim", "desubito", "efflictim", "enimvero", "exiliter", 
    "furenter", "immisericorditer", "immortaliter", "incisim", "infabre", "innumerabiliter", "insatiabiliter", "abaliud", 
    "utrubi", "incurabiliter", "irremediabiliter", "irremisse", "irremissibiliter", "taxim", "velud", "urceatim", "sicunde", 
    "laudabiliter", "undequadragiens", "duodetriciens", "nonagiens", "quinquagiens", "quinquagies", "manipulatim", "multimodis", 
    "tolutim", "rationabiliter", "ideoque", "ritualiter", "abante", "extunc", "usquequaque", "alacriter", "numne", "numnam", 
    "nuncubi", "pectinatim", "cordicitus", "rarenter", "stirpitus", "illatenus", "praequam", "animitus", "quotlibet", "opipare", 
    "perbelle", "perbenigne", "corditus", "undelibet", "universim", "quotiescumque", "glorianter", "aliqualiter", "oculitus", 
    "dubitatim", "syndesmotice", "viliter", "ceteroqui", "illorsum", "observanter", "aliquisquam", "quotcumque", "quomodocumque", 
    "nudiustertius", "ampliter", "pertinenter", "nominaliter", "sciꝫ", "gradualiter", "qn̄ꝫ", "utrubique", "iosum", "deorsom", 
    "deosum", "zosum", "iosu", "diosum", "deorsu", "iosso", "iossu", "iusu", "nunciam", "inquantum", "offatim", "terdeciens", 
    "tergiversanter", "noviens", "praeterhac", "quandolibet", "undeunde", "disertim", "sedecies", "sexdecies", "aliquit", 
    "stillatim", "lasciviter", "stillanter", "actualiter", "virtualiter", "ambifariam", "ambifarius", "summissim", "submissim", 
    "simulter", "solerter", "faculter", "nominetenus", "omnifariam", "nonnil", "nonnichil", "scalatim", "nichilo", "pluraliter", 
    "ubiubi",
}  # fmt: skip

# Created from pipx run src/scripts/create_adjective_with_adverb.py, then copying and word wrapping result
REAL_ADVERB_ADJECTIVES: Final[set[str]] = {
    "irremediabilis", "decorus", "muscosus", "sextuplex", "suavis", "activus", "palaestricus", "perfidelis", "sanus", "praecipuus", 
    "collaudabilis", "celer", "vivax", "syndesmoticus", "iocularis", "apprimus", "frequens", "superus", "purus", 
    "plenus", "respectivus", "nasutus", "inaequalis", "Celticus", "culpabilis", "atrox", "impar", "nuncupativus", "hilaris", 
    "unanimus", "condicionalis", "communis", "infidelis", "evidens", "acer", "fabrilis", "iudicialis", "lepidus", "ocularis", 
    "idoneus", "gratus", "iactans", "orthogonalis", "gentilis", "pugnax", "quincuplex", "imperitus", "germanus", "opiparus", 
    "fatalis", "sollers", "sortitus", "irregularis", "verus", "impatiens", "atticus", "poenalis", "invisibilis", "continens", 
    "dulcis", "superfluus", "patronymicus", "cognoscibilis", "tyrannicus", "extemporalis", "frugalis", "densus", "inenodabilis", 
    "egregius", "invidiosus", "realis", "brevis", "blandus", "amatorius", "impiger", "exilis", "foelix", "quinquiplex", 
    "infirmus", "clarus", "eximius", "bellus", "verax", "procax", "unanimis", "fanaticus", "largus", "studiosus", "creber", 
    "putidus", "accommodatus", "contemptus", "lenis", "Latinus", "formosus", "fortis", "contemplabilis", "pertinax", "improsper", 
    "rabiosus", "muliebris", "tumidus", "verticalis", "absconditus", "dissimilis", "fallax", "pompalis", "imperativus", "uber", 
    "placidus", "magistralis", "avidus", "inhospitalis", "divinus", "immortalis", "centralis", "tardus", "indefessus", "civilis", 
    "Numidus", "passivus", "benevolus", "mendax", "luculentus", "maestus", "iocundus", "imprudens", "peritus", "inanis", 
    "infelix", "conubialis", "magnificus", "ducalis", "acerbus", "servilis", "peramans", "cordialis", "superbus", "malus", 
    "acharis", "aequus", "declamatorius", "inutilis", "significatorius", "inclemens", "insipiens", "serus", "multus", 
    "patheticus", "consuetudinarius", "promiscuus", "sedulus", "Ibericus", "vermiculatus", "regularis", "inreprehensibilis", 
    "admirabilis", "officialis", "solidus", "haereticus", "venustus", "petulans", "contentus", "improbus", "inurbanus", 
    "aliquantus", "castus", "actuosus", "generalis", "concinnus", "argutus", "aeternus", "hiulcus", "adverbialis", "indisertus", 
    "semicircularis", "insignis", "innumerabilis", "vafer", "pudens", "iracundus", "perfacilis", "senilis", "adulatorius", 
    "linearis", "subitus", "grandis", "medicabilis", "sublimis", "dolosus", "abundus", "Cimbricus", "independens", "similis", 
    "tranquillus", "perpendicularis", "adsiduus", "socors", "militarius", "primus", "philosophicus", "amarus", "impunis", 
    "citus", "laudabilis", "cautus", "iucundus", "peculiaris", "cruentus", "lacrimosus", "simplex", "formalis", "benignus", 
    "causarius", "cordatus", "lugubris", "irremissibilis", "identicus", "universalis", "praecellens", "patricus", "pronus", 
    "politicus", "jactans", "contumax", "tripertitus", "attentus", "imperiosus", "vulgaris", "sophisticus", "inpunis", 
    "immodestus", "litteratus", "fraudulentus", "virilis", "litteralis", "bipartitus", "coniecturalis", "astutus", 
    "consentaneus", "duplex", "quadruplex", "consimilis", "idealis", "persapiens", "foedus", "lubens", "palliolatus", "copiosus", 
    "flagitiosus", "irreprehensibilis", "fartus", "impudens", "romanicus", "personalis", "pacificus", "gravis", "sententialis", 
    "incurabilis", "Numidicus", "stultus", "femininus", "sensibilis", "naturalis", "puerilis", "effrenatus", "licens", "quies", 
    "accusatorius", "eminens", "amoenus", "constans", "salsus", "aegyptiacus", "hostilis", "futtilis", "inseparabilis", 
    "honorificus", "militaris", "indebitus", "somniculosus", "longinquus", "indefensus", "ingeniosus", "memor", "rapidus", 
    "crudelis", "frugi", "libens", "insalubris", "perspicax", "lacrimabilis", "symbolicus", "obscurus", "querulus", "Megaricus", 
    "excellens", "tentativus", "vacivus", "periculosus", "tolerabilis", "inhumanus", "infirmis", "virulentus", "fidelis", 
    "saluber", "originalis", "saepis", "trux", "uniformis", "mollis", "tenuis", "infrequens", "aequabilis", "sollemnis", 
    "aliqualis", "incredibilis", "laboriosus", "elegans", "longulus", "romanus", "fortuitus", "properus", "anilis", "humilis", 
    "modestus", "affabilis", "favorabilis", "precativus", "gulosus", "sagax", "pellax", "obnoxius", "manifestus", "callidus", 
    "Hibericus", "insatiabilis", "indissolubilis", "popularis", "contrarius", "hospitalis", "unianimis", "firmus", "durabilis", 
    "velox", "perpetualis", "sacrilegus", "internus", "relativus", "ferinus", "prudens", "ridiculus", "gelidus", "sensualis", 
    "inculpatus", "laetus", "septemplex", "incruentus", "latinus", "rationalis", "inelegans", "necessus", "oscitans", 
    "perbrevis", "insuperabilis", "generosus", "immisericors", "loquax", "subtilis", "mobilis", "avarus", "violentus", "invisus", 
    "liberalis", "talis", "pravus", "visibilis", "perfectus", "legitimus", "sincerus", "improprius", "regalis", "gracilis", 
    "rarus", "durus", "indubius", "criticus", "megaricus", "perrarus", "facilis", "credibilis", "quintuplex", "magnus", 
    "ambiguus", "firmis", "minutus", "anniversarius", "turpis", "aequalis", "latus", "ulter", "tractabilis", "necessarius", 
    "commodus", "dierectus", "habitualis", "conformis", "amicus", "ferox", "patrius", "certus", "paulus", "beatus", "papillaris", 
    "perennis", "minax", "praeproperus", "arctus", "supernus", "utilis", "serenus", "sententiosus", "longiusculus", "frigidus", 
    "difficilis", "perridiculus", "probus", "fugax", "altus", "miser", "hilarus", "adclivis", "ignorabilis", "consularis", 
    "incontinens", "novemplex", "torvus", "indispositus", "inferus", "longanimis", "impius", "vigilans", "mundus", 
    "incompositus", "spiritalis", "auspicatus", "inpudens", "indiscretus", "iugis", "meliusculus", "asper", "interrogativus", 
    "liber", "consolatorius", "inconstans", "bonus", "danicus", "mirabilis", "gloriosus", "clemens", "numerosus", "septuplex", 
    "pretiosus", "providus", "notabilis", "Libycus", "securus", "scholasticus", "singularis", "vitiosus", "inoffensus", "pius", 
    "participialis", "tutus", "humanus", "potissimus", "barbarus", "vocalis", "imperatorius", "stomachosus", "usualis", "unicus", 
    "mutuus", "agilis", "diversus", "felix", "fortunatus", "longus", "insolens", "pernix", "impurus", "impotens", "decemplex", 
    "Atticus", "enervis", "romanticus", "trinalis", "verisimilis", "mediocris", "lentus", "irrisibilis", "praeclarus", "moralis", 
    "probabilis", "Occitanus", "indifferens", "pudicus", "reflexivus", "par", "tristis", "assiduus", "festivus", "gratuitus", 
    "conducibilis", "intemperatus", "saevus", "candidulus", "cothurnatus", "intemperans", "specialis", "familiaris", "continuus", 
    "supplex", "localis", "jocundus", "aeger", "fraternus", "instrenuus", "circularis", "indigestus", "multiplex", "essentialis", 
    "triplex", "complusculi", "prolixus", "sonorus", "efficax", "excusabilis", "jucundus", "opportunus", "genialis", "laxus", 
    "corporalis", "discordiosus", "horribilis", "pulcher", "consideratus", "strenuus", "terribilis", "absurdus", "repens", 
    "ferax", "normalis", "planus", "matronalis", "philosophus", "perpetuus", "gallicus", "novus", "pollucibilis", "illecebrosus", 
    "amplus", "audax", "navus", "tener", "pulcer", "animosus", "vicinus", "acutulus", "furialis", "futilis", "indiligens", 
    "comis", "segnis", "universus", "centumplex", "levis", "violens", "sensatus", "lividus", "amabilis", "vehemens"
}  # fmt: skip


# -----------------------------------------------------------------------------
# PRONOUNS

PRONOUNS: Final[dict[str, Endings]] = {
    "hic": {
        "Pmnomsg": "hic",  "Pmaccsg": "hunc", "Pmgensg": "huius", "Pmdatsg": "huic", "Pmablsg": "hoc",
        "Pmnompl": "hi",   "Pmaccpl": "hos",  "Pmgenpl": "horum", "Pmdatpl": "his",  "Pmablpl": "his",
        "Pfnomsg": "haec", "Pfaccsg": "hanc", "Pfgensg": "huius", "Pfdatsg": "huic", "Pfablsg": "hac",
        "Pfnompl": "hae",  "Pfaccpl": "has",  "Pfgenpl": "harum", "Pfdatpl": "his",  "Pfablpl": "his",
        "Pnnomsg": "hoc",  "Pnaccsg": "hoc",  "Pngensg": "huius", "Pndatsg": "huic", "Pnablsg": "hoc",
        "Pnnompl": "haec", "Pnaccpl": "haec", "Pngenpl": "horum", "Pndatpl": "his",  "Pnablpl": "his",
    },
    "ille": {
        "Pmnomsg": "ille",  "Pmaccsg": "illum", "Pmgensg": "illius",  "Pmdatsg": "illi",  "Pmablsg": "illo",
        "Pmnompl": "illi",  "Pmaccpl": "illos", "Pmgenpl": "illorum", "Pmdatpl": "illis", "Pmablpl": "illis",
        "Pfnomsg": "illa",  "Pfaccsg": "illam", "Pfgensg": "illius",  "Pfdatsg": "illi",  "Pfablsg": "illa",
        "Pfnompl": "illae", "Pfaccpl": "illas", "Pfgenpl": "illarum", "Pfdatpl": "illis", "Pfablpl": "illis",
        "Pnnomsg": "illud", "Pnaccsg": "illud", "Pngensg": "illius",  "Pndatsg": "illi",  "Pnablsg": "illo",
        "Pnnompl": "illa",  "Pnaccpl": "illa",  "Pngenpl": "illorum", "Pndatpl": "illis", "Pnablpl": "illis",
    },
    "is": {
        "Pmnomsg": "is",  "Pmaccsg": "eum", "Pmgensg": "eius",  "Pmdatsg": "ei",  "Pmablsg": "eo",
        "Pmnompl": "ei",  "Pmaccpl": "eos", "Pmgenpl": "eorum", "Pmdatpl": "eis", "Pmablpl": "eis",
        "Pfnomsg": "ea",  "Pfaccsg": "eam", "Pfgensg": "eius",  "Pfdatsg": "ei",  "Pfablsg": "ea",
        "Pfnompl": "eae", "Pfaccpl": "eas", "Pfgenpl": "earum", "Pfdatpl": "eis", "Pfablpl": "eis",
        "Pnnomsg": "id",  "Pnaccsg": "id",  "Pngensg": "eius",  "Pndatsg": "ei",  "Pnablsg": "eo",
        "Pnnompl": "ea",  "Pnaccpl": "ea",  "Pngenpl": "eorum", "Pndatpl": "eis", "Pnablpl": "eis",
    },
    "ipse": {
        "Pmnomsg": "ipse",  "Pmaccsg": "ipsum", "Pmgensg": "ipsius",  "Pmdatsg": "ipsi",  "Pmablsg": "ipso",
        "Pmnompl": "ipsi",  "Pmaccpl": "ipsos", "Pmgenpl": "ipsorum", "Pmdatpl": "ipsis", "Pmablpl": "ipsis",
        "Pfnomsg": "ipsa",  "Pfaccsg": "ipsam", "Pfgensg": "ipsius",  "Pfdatsg": "ipsi",  "Pfablsg": "ipsa",
        "Pfnompl": "ipsae", "Pfaccpl": "ipsas", "Pfgenpl": "ipsarum", "Pfdatpl": "ipsis", "Pfablpl": "ipsis",
        "Pnnomsg": "ipsum", "Pnaccsg": "ipsum", "Pngensg": "ipsius",  "Pndatsg": "ipsi",  "Pnablsg": "ipso",
        "Pnnompl": "ipsa",  "Pnaccpl": "ipsa",  "Pngenpl": "ipsorum", "Pndatpl": "ipsis", "Pnablpl": "ipsis",
    },
    "idem": {
        "Pmnomsg": "idem",   "Pmaccsg": "eundem", "Pmgensg": "eiusdem",  "Pmdatsg": "eidem",  "Pmablsg": "eodem",
        "Pmnompl": "eidem",  "Pmaccpl": "eosdem", "Pmgenpl": "eorundem", "Pmdatpl": "eisdem", "Pmablpl": "eisdem",
        "Pfnomsg": "eadem",  "Pfaccsg": "eandem", "Pfgensg": "eiusdem",  "Pfdatsg": "eidem",  "Pfablsg": "eadem",
        "Pfnompl": "eaedem", "Pfaccpl": "easdem", "Pfgenpl": "earundem", "Pfdatpl": "eisdem", "Pfablpl": "eisdem",
        "Pnnomsg": "idem",   "Pnaccsg": "idem",   "Pngensg": "eiusdem",  "Pndatsg": "eidem",  "Pnablsg": "eodem",
        "Pnnompl": "eadem",  "Pnaccpl": "eadem",  "Pngenpl": "eorundem", "Pndatpl": "eisdem", "Pnablpl": "eisdem",
    },
    "qui": {
        "Pmnomsg": "qui",  "Pmaccsg": "quem", "Pmgensg": "cuius",  "Pmdatsg": "cui",    "Pmablsg": "quo",
        "Pmnompl": "qui",  "Pmaccpl": "quos", "Pmgenpl": "quorum", "Pmdatpl": "quibus", "Pmablpl": "quibus",
        "Pfnomsg": "quae", "Pfaccsg": "quam", "Pfgensg": "cuius",  "Pfdatsg": "cui",    "Pfablsg": "qua",
        "Pfnompl": "quae", "Pfaccpl": "quas", "Pfgenpl": "quarum", "Pfdatpl": "quibus", "Pfablpl": "quibus",
        "Pnnomsg": "quod", "Pnaccsg": "quod", "Pngensg": "cuius",  "Pndatsg": "cui",    "Pnablsg": "quo",
        "Pnnompl": "quae", "Pnaccpl": "quae", "Pngenpl": "quorum", "Pndatpl": "quibus", "Pnablpl": "quibus",
    },
    "quidam": {
        "Pmnomsg": "quidam",  "Pmaccsg": "quendam", "Pmgensg": "cuiusdam",  "Pmdatsg": "cuidam",    "Pmablsg": "quodam",
        "Pmnompl": "quidam",  "Pmaccpl": "quosdam", "Pmgenpl": "quorundam", "Pmdatpl": "quibusdam", "Pmablpl": "quibusdam",
        "Pfnomsg": "quaedam", "Pfaccsg": "quandam", "Pfgensg": "cuiusdam",  "Pfdatsg": "cuidam",    "Pfablsg": "quadam",
        "Pfnompl": "quaedam", "Pfaccpl": "quasdam", "Pfgenpl": "quarundam", "Pfdatpl": "quibusdam", "Pfablpl": "quibusdam",
        "Pnnomsg": "quoddam", "Pnaccsg": "quoddam", "Pngensg": "cuiusdam",  "Pndatsg": "cuidam",    "Pnablsg": "quodam",
        "Pnnompl": "quaedam", "Pnaccpl": "quaedam", "Pngenpl": "quorundam", "Pndatpl": "quibusdam", "Pnablpl": "quibusdam",
    },
}  # fmt: skip<|MERGE_RESOLUTION|>--- conflicted
+++ resolved
@@ -13,11 +13,7 @@
 
     from .type_aliases import Conjugation, Ending, Endings
 
-<<<<<<< HEAD
-=======
-
 # TODO: Change formatting to make it clear that lines be longer here to 130 e.g. with below horizontal line
->>>>>>> 062e7c19
 # -----------------------------------------------------------------------------
 # DEFECTIVE VERBS
 
