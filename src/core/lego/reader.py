--- conflicted
+++ resolved
@@ -32,93 +32,10 @@
 
 
 def _regenerate_vocab_list(vocab_list: VocabList) -> VocabList:
-<<<<<<< HEAD
     return VocabList(
         _read_vocab_file_internal(StringIO(vocab_list.vocab_list_text)),
         vocab_list.vocab_list_text,
     )
-=======
-    new_vocab: list[_Word] = []
-
-    for word in vocab_list.vocab:
-        match word:
-            case RegularWord():
-                new_vocab.append(RegularWord(word.word, meaning=word.meaning))
-
-            case Verb():
-                if word.infinitive is not None:
-                    assert word.perfect is not None
-
-                    if not word.ppp:
-                        new_vocab.append(
-                            Verb(
-                                word.present,
-                                word.infinitive,
-                                word.perfect,
-                                meaning=word.meaning,
-                            )
-                        )
-                    else:
-                        assert word.ppp is not None
-
-                        new_vocab.append(
-                            Verb(
-                                word.present,
-                                word.infinitive,
-                                word.perfect,
-                                word.ppp,
-                                meaning=word.meaning,
-                            )
-                        )
-                else:
-                    new_vocab.append(Verb(word.present, meaning=word.meaning))
-
-            case Noun():
-                if word.genitive is not None:
-                    assert word.gender is not None
-
-                    new_vocab.append(
-                        Noun(
-                            word.nominative,
-                            word.genitive,
-                            gender=word.gender,
-                            meaning=word.meaning,
-                        )
-                    )
-                else:
-                    new_vocab.append(
-                        Noun(word.nominative, meaning=word.meaning)
-                    )
-
-            case Adjective():
-                if word.declension == "212":
-                    new_vocab.append(
-                        Adjective(
-                            *word._principal_parts,  # noqa: SLF001
-                            declension="212",
-                            meaning=word.meaning,
-                        )
-                    )
-                else:
-                    assert word.termination is not None
-
-                    new_vocab.append(
-                        Adjective(
-                            *word._principal_parts,  # noqa: SLF001
-                            termination=word.termination,
-                            declension="3",
-                            meaning=word.meaning,
-                        )
-                    )
-
-            case Pronoun():
-                new_vocab.append(Pronoun(word.pronoun, meaning=word.meaning))
-
-            case _:
-                raise TypeError(f"Invalid type: {type(word)}")
-
-    return VocabList(new_vocab)
->>>>>>> f6b2b4e7
 
 
 def read_vocab_dump(filename: Path) -> VocabList:
