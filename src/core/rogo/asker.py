--- conflicted
+++ resolved
@@ -443,11 +443,7 @@
     all_ending_components = set(chosen_word.find(chosen_ending))
 
     # Pick main ending components
-<<<<<<< HEAD
-    main_ending_components: EndingComponents = max(all_ending_components)
-=======
-    main_ending_components = set_choice(all_ending_components)
->>>>>>> 5563e15f
+    main_ending_components = max(all_ending_components)
 
     return ParseWordLatToCompQuestion(
         prompt=chosen_ending,
