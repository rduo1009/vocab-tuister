--- conflicted
+++ resolved
@@ -39,11 +39,7 @@
     stubtest dill --mypy-config-file mypy.ini --allowlist stubs/dill/allowlist --ignore-unused-allowlist
     stubtest lemminflect --mypy-config-file mypy.ini --allowlist stubs/lemminflect/allowlist --ignore-unused-allowlist
     stubtest nltk --mypy-config-file mypy.ini --allowlist stubs/nltk/allowlist --ignore-unused-allowlist
-<<<<<<< HEAD
-    stubtest colors --mypy-config-file mypy.ini
-=======
     stubtest colors --mypy-config-file mypy.ini --allowlist stubs/colors/allowlist --ignore-unused-allowlist
->>>>>>> 18db179d
     stubtest aenum --mypy-config-file mypy.ini --allowlist stubs/aenum/allowlist --ignore-unused-allowlist
 
 [gh]
